--- conflicted
+++ resolved
@@ -839,22 +839,11 @@
 
 
     @pytest.mark.composition
-<<<<<<< HEAD
-    # @pytest.mark.parametrize('exec_mode', [pnl.ExecutionMode.Python, pnl.ExecutionMode.PyTorch])
-    @pytest.mark.parametrize('exec_mode', [pnl.ExecutionMode.PyTorch])
-    # @pytest.mark.parametrize('concatenate', [True, False], ids=['concatenate', 'no_concatenate'])
-    @pytest.mark.parametrize('concatenate', [False], ids=['no_concatenate'])
-    # @pytest.mark.parametrize('use_storage_node', [True, False], ids=['use_storage_node', 'no_storage_node'])
-    @pytest.mark.parametrize('use_storage_node', [True], ids=['use_storage_node'])
-    # @pytest.mark.parametrize('learning', [True, False], ids=['learning', 'no_learning'])
-    @pytest.mark.parametrize('learning', [True], ids=['learning'])
-=======
     @pytest.mark.parametrize('exec_mode', [pnl.ExecutionMode.Python, pnl.ExecutionMode.PyTorch])
     @pytest.mark.parametrize('concatenate', [True, False], ids=['concatenate', 'no_concatenate'])
     @pytest.mark.parametrize('use_storage_node', [True, False], ids=['use_storage_node', 'no_storage_node'])
 #    @pytest.mark.parametrize('learning', [True, False], ids=['learning', 'no_learning'])
     @pytest.mark.parametrize('learning', [False], ids=['no_learning'])
->>>>>>> a2535344
     def test_multiple_trials_concatenation_and_storage_node(self, exec_mode, concatenate, use_storage_node, learning):
         """Test with and without learning (learning is tested only for using_storage_node and no concatenation)"""
 
