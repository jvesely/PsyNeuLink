import numpy as np
import pandas as pd
import pytest
import optuna

import psyneulink as pnl

from psyneulink.core.components.functions.nonstateful.fitfunctions import (
    PECOptimizationFunction,
)


input_node_1 = pnl.ProcessingMechanism(size=1)
input_node_2 = pnl.ProcessingMechanism(size=2)
input_node_3 = pnl.ProcessingMechanism(size=3)
output_node = pnl.ProcessingMechanism(size=2)
model = pnl.Composition(
    [{input_node_1, input_node_2, input_node_3}, output_node], name="model"
)
pec = pnl.ParameterEstimationComposition(
    name="pec",
    model=model,
    parameters={("slope", output_node): np.linspace(1.0, 3.0, 3)},
    outcome_variables=output_node,
    objective_function=lambda x: np.sum(x),
    optimization_function=PECOptimizationFunction(method="differential_evolution"),
)
run_input_test_args = [
    pytest.param(
        {
            model: [
                [np.array([1.0]), np.array([2.0, 3.0, 4.0]), np.array([5.0, 6.0])],
                [np.array([7.0]), np.array([8.0, 9.0, 10.0]), np.array([11.0, 12.0])],
                [
                    np.array([13.0]),
                    np.array([14.0, 15.0, 16.0]),
                    np.array([17.0, 18.0]),
                ],
                [
                    np.array([19.0]),
                    np.array([20.0, 21.0, 22.0]),
                    np.array([23.0, 24.0]),
                ],
            ]
        },
        None,
        id="pec_good",
    ),
    pytest.param(
        {
            model: [
                [np.array([1.0]), np.array([2.0, 3.0, 4.0])],
                [np.array([7.0]), np.array([8.0, 9.0, 10.0]), np.array([11.0, 12.0])],
                [
                    np.array([13.0]),
                    np.array([14.0, 15.0, 16.0]),
                    np.array([17.0, 18.0]),
                ],
                [
                    np.array([19.0]),
                    np.array([20.0, 21.0, 22.0]),
                    np.array([23.0, 24.0]),
                ],
            ]
        },
        f"The array in the dict specified for the 'inputs' arg of pec.run() is badly formatted: "
        f"the length of each item in the outer dimension (a trial's worth of inputs) "
        f"must be equal to the number of inputs to 'model' (3).",
        id="pec_bad",
    ),
    pytest.param(
        {
            input_node_1: [
                [np.array([1.0])],
                [np.array([7.0])],
                [np.array([13.0])],
                [np.array([19.0])],
            ],
            input_node_2: [
                [np.array([2.0, 3.0, 4])],
                [np.array([8.0, 9.0, 10.0])],
                [np.array([14.0, 15.0, 16.0])],
                [np.array([20.0, 21.0, 22.0])],
            ],
            input_node_3: [
                [np.array([5.0, 6.0])],
                [np.array([11.0, 12.0])],
                [np.array([17.0, 18.0])],
                [np.array([23.0, 24.0])],
            ],
        },
        None,
        id="model_good",
    ),
    pytest.param(
        {
            input_node_1: [
                [np.array([1.0])],
                [np.array([7.0])],
                [np.array([13.0])],
                [np.array([19.0])],
            ],
            input_node_2: [
                [np.array([2.0, 3.0, 4])],
                [np.array([8.0, 9.0, 10.0])],
                [np.array([14.0, 15.0, 16.0])],
                [np.array([20.0, 21.0, 22.0])],
            ],
        },
        f"The dict specified in the `input` arg of pec.run() is badly formatted: "
        f"the number of entries should equal the number of inputs to 'model' (3).",
        id="model_bad",
    ),
]


@pytest.mark.parametrize("inputs_dict, error_msg", run_input_test_args)
def test_pec_run_input_formats(inputs_dict, error_msg):
    if error_msg:
        with pytest.raises(pnl.ParameterEstimationCompositionError) as error:
            pec.run(inputs=inputs_dict)
        assert error.value.args[0] == error_msg
    else:
        pec.run(inputs=inputs_dict)


@pytest.mark.parametrize(
    "opt_method, result",
    [
        ("differential_evolution", [0.010363518438648106]),
<<<<<<< HEAD
        (optuna.samplers.RandomSampler(), [0.01]),
        (optuna.samplers.QMCSampler(), [0.01]),
=======
        (optuna.samplers.RandomSampler(seed=0), [0.01]),
        (optuna.samplers.CmaEsSampler(seed=0), [0.01]),
>>>>>>> 1612d43d
    ],
    ids=["differential_evolultion", "optuna_random_sampler", "optuna_qmc_sampler"],
)
def test_parameter_optimization_ddm(func_mode, opt_method, result):
    """Test parameter optimization of a DDM in integrator mode"""

    if func_mode == "Python":
        pytest.skip(
            "Test not yet implemented for Python. Parameter estimation is too slow."
        )

    # High-level parameters the impact performance of the test
    num_trials = 50
    time_step_size = 0.01
    num_estimates = 400

    ddm_params = dict(
        starting_value=0.0,
        rate=0.3,
        noise=1.0,
        threshold=0.6,
        non_decision_time=0.15,
        time_step_size=time_step_size,
    )

    # Create a simple one mechanism composition containing a DDM in integrator mode.
    decision = pnl.DDM(
        function=pnl.DriftDiffusionIntegrator(**ddm_params),
        output_ports=[pnl.DECISION_OUTCOME, pnl.RESPONSE_TIME],
        name="DDM",
    )

    comp = pnl.Composition(pathways=decision)

    def reward_rate(sim_data):
        """
        Objective function for PEC to optimize. This function takes in the simulation data,
        a 3D array of shape (num_trials, num_estimates, num_outcome_vars), and returns a
        scalar value that is the reward rate.
        """
        return np.mean(sim_data[:, :, 0][:] / sim_data[:, :, 1][:])

    fit_parameters = {
        ("threshold", decision): np.linspace(0.01, 0.5, 10),  # Threshold
    }

    pec = pnl.ParameterEstimationComposition(
        name="pec",
        nodes=comp,
        parameters=fit_parameters,
        outcome_variables=[
            decision.output_ports[pnl.DECISION_OUTCOME],
            decision.output_ports[pnl.RESPONSE_TIME],
        ],
        objective_function=reward_rate,
        optimization_function=PECOptimizationFunction(
            method=opt_method, max_iterations=50, direction="maximize"
        ),
        num_estimates=num_estimates,
        initial_seed=42,
    )
    pec.controller.parameters.comp_execution_mode.set(func_mode)

    # Let's generate an "experimental" dataset to fit. This is a parameter recovery test
    # Lets make 10% of the trials have a positive stimulus drift rate, and the other 90%
    # have a negative stimulus drift rate.
    # trial_inputs = np.ones((num_trials, 1))
    rng = np.random.default_rng(12345)
    trial_inputs = rng.choice(
        [5.0, -5.0], size=(num_trials, 1), p=[0.10, 0.9], replace=True
    )

    # Make the first and last input positive for sure. This helps make sure inputs are really getting
    # passed to the composition correctly during parameter fitting, and we aren't just getting a single
    # trials worth of a cached input.
    trial_inputs[0] = np.abs(trial_inputs[0])
    trial_inputs[-1] = np.abs(trial_inputs[-1])

    inputs_dict = {decision: trial_inputs}

    ret = pec.run(inputs={comp: trial_inputs})

    np.testing.assert_allclose(pec.optimized_parameter_values, result)


# func_mode is a hacky wa to get properly marked; Python, LLVM, and CUDA
def test_parameter_estimation_ddm_mle(func_mode):
    """Test parameter estimation of a DDM in integrator mode with MLE."""

    if func_mode == "Python":
        pytest.skip(
            "Test not yet implemented for Python. Parameter estimate is too slow."
        )

    # High-level parameters the impact performance of the test
    num_trials = 50
    time_step_size = 0.01
    num_estimates = 1000

    ddm_params = dict(
        starting_value=0.0,
        rate=0.3,
        noise=1.0,
        threshold=0.6,
        non_decision_time=0.15,
        time_step_size=time_step_size,
    )

    # Create a simple one mechanism composition containing a DDM in integrator mode.
    decision = pnl.DDM(
        function=pnl.DriftDiffusionIntegrator(**ddm_params),
        output_ports=[pnl.DECISION_OUTCOME, pnl.RESPONSE_TIME],
        name="DDM",
    )

    comp = pnl.Composition(pathways=decision)

    # Let's generate an "experimental" dataset to fit. This is a parameter recovery test
    # Lets make 10% of the trials have a positive stimulus drift rate, and the other 90%
    # have a negative stimulus drift rate.
    # trial_inputs = np.ones((num_trials, 1))
    rng = np.random.default_rng(12345)
    trial_inputs = rng.choice(
        [5.0, -5.0], size=(num_trials, 1), p=[0.10, 0.9], replace=True
    )

    # Make the first and last input positive for sure. This helps make sure inputs are really getting
    # passed to the composition correctly during parameter fitting, and we aren't just getting a single
    # trials worth of a cached input.
    trial_inputs[0] = np.abs(trial_inputs[0])
    trial_inputs[-1] = np.abs(trial_inputs[-1])

    inputs_dict = {decision: trial_inputs}

    # Store the results of this "experiment" as a numpy array. This should be a
    # 2D array of shape (len(input), 2). The first column being a discrete variable
    # specifying whether the upper or lower decision boundary is reached and the second column is the
    # reaction time. We will put the data into a pandas DataFrame, this makes it
    # easier to specify which columns in the data are categorical or not.

    # Run the composition to generate some data to fit
    comp.run(inputs=inputs_dict)
    results = comp.results

    data_to_fit = pd.DataFrame(
        np.squeeze(np.array(results)), columns=["decision", "response_time"]
    )
    data_to_fit["decision"] = data_to_fit["decision"].astype("category")

    # Create a parameter estimation composition to fit the data we just generated and hopefully recover the
    # parameters of the DDM.

    fit_parameters = {
        ("rate", decision): np.linspace(-0.5, 0.5, 1000),
        ("threshold", decision): np.linspace(0.5, 1.0, 1000),
        ("non_decision_time", decision): np.linspace(0.0, 1.0, 1000),
    }

    pec = pnl.ParameterEstimationComposition(
        name="pec",
        nodes=[comp],
        parameters=fit_parameters,
        outcome_variables=[
            decision.output_ports[pnl.DECISION_OUTCOME],
            decision.output_ports[pnl.RESPONSE_TIME],
        ],
        data=data_to_fit,
        optimization_function=PECOptimizationFunction(
            method="differential_evolution", max_iterations=1
        ),
        num_estimates=num_estimates,
        initial_seed=42,
    )

    pec.controller.parameters.comp_execution_mode.set(func_mode)
    pec.controller.function.parameters.save_values.set(True)
    pec.run(inputs={comp: trial_inputs})

    # The PEC was setup with max_iterations=1, we are just testing.
    # We won't recover the parameters accurately but we can check
    # against hardcoded values to make sure we are reproducing
    # the same search trajectory from a known working example.
    np.testing.assert_allclose(
        pec.optimized_parameter_values,
        [0.2227273962084888, 0.5976130662377002, 0.1227723651473831],
    )


def test_pec_bad_outcome_var_spec():
    """
    Tests that exception is raised when outcome variables specifies and output port that doesn't exist on the
    composition being fit.
    """
    ddm_params = dict(
        starting_value=0.0,
        rate=0.3,
        noise=1.0,
        threshold=0.6,
        non_decision_time=0.15,
        time_step_size=0.01,
    )

    # Create a simple one mechanism composition containing a DDM in integrator mode.
    decision = pnl.DDM(
        function=pnl.DriftDiffusionIntegrator(**ddm_params),
        output_ports=[pnl.DECISION_OUTCOME, pnl.RESPONSE_TIME],
        name="DDM",
    )

    # Add another dummy mechanism so output ports ont he composition are longer the DDM output ports.
    transfer = pnl.TransferMechanism()

    comp = pnl.Composition(pathways=[decision, transfer])

    # Make up some random data to fit
    data_to_fit = pd.DataFrame(
        np.random.random((20, 2)), columns=["decision", "response_time"]
    )
    data_to_fit["decision"] = data_to_fit["decision"] > 0.5
    data_to_fit["decision"] = data_to_fit["decision"].astype("category")

    # Create a parameter estimation composition to fit the data we just generated and hopefully recover the
    # parameters of the DDM.

    fit_parameters = {
        ("rate", decision): np.linspace(0.0, 0.4, 1000),
        ("threshold", decision): np.linspace(0.5, 1.0, 1000),
    }

    with pytest.raises(ValueError) as ex:
        pnl.ParameterEstimationComposition(
            name="pec",
            nodes=[comp],
            parameters=fit_parameters,
            outcome_variables=[
                decision.output_ports[pnl.DECISION_OUTCOME],
                decision.output_ports[pnl.RESPONSE_TIME],
            ],
            data=data_to_fit,
            optimization_function="differential_evolution",
            num_estimates=20,
            num_trials_per_estimate=10,
        )
    assert "Could not find outcome variable" in str(ex)

    with pytest.raises(ValueError) as ex:
        pnl.ParameterEstimationComposition(
            name="pec",
            nodes=[comp],
            parameters=fit_parameters,
            outcome_variables=[transfer.output_ports[0]],
            data=data_to_fit,
            optimization_function="differential_evolution",
            num_estimates=20,
            num_trials_per_estimate=10,
        )
    assert "The number of columns in the data to fit must match" in str(ex)


def test_pec_controller_specified():
    """Test that an exception is raised if a controller is specified for the PEC."""
    with pytest.raises(ValueError):
        pnl.ParameterEstimationComposition(
            parameters={},
            outcome_variables=[],
            optimization_function="differential_evolution",
            controller=pnl.ControlMechanism(),
        )<|MERGE_RESOLUTION|>--- conflicted
+++ resolved
@@ -125,20 +125,16 @@
 
 
 @pytest.mark.parametrize(
-    "opt_method, result",
+    "opt_method, optuna_kwargs, result",
     [
-        ("differential_evolution", [0.010363518438648106]),
-<<<<<<< HEAD
-        (optuna.samplers.RandomSampler(), [0.01]),
-        (optuna.samplers.QMCSampler(), [0.01]),
-=======
-        (optuna.samplers.RandomSampler(seed=0), [0.01]),
-        (optuna.samplers.CmaEsSampler(seed=0), [0.01]),
->>>>>>> 1612d43d
+        ("differential_evolution", None, [0.010363518438648106]),
+        (optuna.samplers.RandomSampler(seed=0), None, [0.01]),
+        (optuna.samplers.QMCSampler(seed=0), None, [0.01]),
+        (optuna.samplers.RandomSampler, {'seed': 0}, [0.01]),
     ],
-    ids=["differential_evolultion", "optuna_random_sampler", "optuna_qmc_sampler"],
+    ids=["differential_evolution", "optuna_random_sampler", "optuna_qmc_sampler", "optuna_random_sampler_with_kwargs"],
 )
-def test_parameter_optimization_ddm(func_mode, opt_method, result):
+def test_parameter_optimization_ddm(func_mode, opt_method, optuna_kwargs, result):
     """Test parameter optimization of a DDM in integrator mode"""
 
     if func_mode == "Python":
@@ -191,7 +187,7 @@
         ],
         objective_function=reward_rate,
         optimization_function=PECOptimizationFunction(
-            method=opt_method, max_iterations=50, direction="maximize"
+            method=opt_method, optuna_kwargs=optuna_kwargs, max_iterations=50, direction="maximize"
         ),
         num_estimates=num_estimates,
         initial_seed=42,
