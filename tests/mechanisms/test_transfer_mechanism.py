--- conflicted
+++ resolved
@@ -45,7 +45,6 @@
         )
         val = benchmark(T.execute, [10.0 for i in range(VECTOR_SIZE)])
         assert np.allclose(val, [[10.0 for i in range(VECTOR_SIZE)]])
-<<<<<<< HEAD
 
     @pytest.mark.mechanism
     @pytest.mark.transfer_mechanism
@@ -60,8 +59,6 @@
         )
         val = benchmark(T.execute, [10.0 for i in range(VECTOR_SIZE)], bin_execute=True)
         assert np.allclose(val, [[10.0 for i in range(VECTOR_SIZE)]])
-=======
->>>>>>> a4f20821
 
     #@pytest.mark.mechanism
     #@pytest.mark.transfer_mechanism
@@ -152,7 +149,6 @@
 
     @pytest.mark.mechanism
     @pytest.mark.transfer_mechanism
-<<<<<<< HEAD
     @pytest.mark.benchmark(group="TransferMechanism Linear noise")
     def test_transfer_mech_array_var_float_noise_llvm(self, benchmark):
 
@@ -169,8 +165,6 @@
 
     @pytest.mark.mechanism
     @pytest.mark.transfer_mechanism
-=======
->>>>>>> a4f20821
     def test_transfer_mech_array_var_normal_len_1_noise(self):
 
         T = TransferMechanism(
@@ -216,7 +210,6 @@
         )
         val = benchmark(T.execute, [0 for i in range(VECTOR_SIZE)])
         assert np.allclose(val, [[5.0 for i in range(VECTOR_SIZE)]])
-<<<<<<< HEAD
 
     @pytest.mark.mechanism
     @pytest.mark.transfer_mechanism
@@ -234,9 +227,6 @@
         val = benchmark(T.execute, [0 for i in range(VECTOR_SIZE)])
         assert np.allclose(val, [[5.0 for i in range(VECTOR_SIZE)]])
 
-=======
-
->>>>>>> a4f20821
     @pytest.mark.mechanism
     @pytest.mark.transfer_mechanism
     def test_transfer_mech_mismatched_shape_noise(self):
@@ -410,35 +400,27 @@
 
     @pytest.mark.mechanism
     @pytest.mark.transfer_mechanism
-<<<<<<< HEAD
     @pytest.mark.benchmark(group="TransferMechanism Logistic")
     def test_transfer_mech_logistic_fun_llvm(self, benchmark):
-=======
+
+        T = TransferMechanism(
+            name='T',
+            default_variable=[0 for i in range(VECTOR_SIZE)],
+            function=Logistic(),
+            smoothing_factor=1.0,
+            integrator_mode=True
+        )
+        val = benchmark(T.execute, [0 for i in range(VECTOR_SIZE)], bin_execute=True)
+        assert np.allclose(val, [[0.5 for i in range(VECTOR_SIZE)]])
+
+    @pytest.mark.mechanism
+    @pytest.mark.transfer_mechanism
     @pytest.mark.benchmark(group="TransferMechanism Exponential")
     def test_transfer_mech_exponential_fun(self, benchmark):
->>>>>>> a4f20821
-
-        T = TransferMechanism(
-            name='T',
-            default_variable=[0 for i in range(VECTOR_SIZE)],
-<<<<<<< HEAD
-            function=Logistic(),
-            smoothing_factor=1.0,
-            integrator_mode=True
-        )
-        val = benchmark(T.execute, [0 for i in range(VECTOR_SIZE)], bin_execute=True)
-        assert np.allclose(val, [[0.5 for i in range(VECTOR_SIZE)]])
-
-    @pytest.mark.mechanism
-    @pytest.mark.transfer_mechanism
-    @pytest.mark.benchmark(group="TransferMechanism Exponential")
-    def test_transfer_mech_exponential_fun(self, benchmark):
-
-        T = TransferMechanism(
-            name='T',
-            default_variable=[0 for i in range(VECTOR_SIZE)],
-=======
->>>>>>> a4f20821
+
+        T = TransferMechanism(
+            name='T',
+            default_variable=[0 for i in range(VECTOR_SIZE)],
             function=Exponential(),
             smoothing_factor=1.0,
             integrator_mode=True
@@ -448,42 +430,33 @@
 
     @pytest.mark.mechanism
     @pytest.mark.transfer_mechanism
-<<<<<<< HEAD
     @pytest.mark.benchmark(group="TransferMechanism Exponential")
     def test_transfer_mech_exponential_fun_llvm(self, benchmark):
-=======
+
+        T = TransferMechanism(
+            name='T',
+            default_variable=[0 for i in range(VECTOR_SIZE)],
+            function=Exponential(),
+            smoothing_factor=1.0,
+            integrator_mode=True
+        )
+        val = benchmark(T.execute, [0 for i in range(VECTOR_SIZE)], bin_execute=True)
+        assert np.allclose(val, [[1.0 for i in range(VECTOR_SIZE)]])
+
+    @pytest.mark.mechanism
+    @pytest.mark.transfer_mechanism
     @pytest.mark.benchmark(group="TransferMechanism SoftMax")
     def test_transfer_mech_softmax_fun(self, benchmark):
->>>>>>> a4f20821
-
-        T = TransferMechanism(
-            name='T',
-            default_variable=[0 for i in range(VECTOR_SIZE)],
-<<<<<<< HEAD
-            function=Exponential(),
-            smoothing_factor=1.0,
-            integrator_mode=True
-        )
-        val = benchmark(T.execute, [0 for i in range(VECTOR_SIZE)], bin_execute=True)
-        assert np.allclose(val, [[1.0 for i in range(VECTOR_SIZE)]])
-
-    @pytest.mark.mechanism
-    @pytest.mark.transfer_mechanism
-    @pytest.mark.benchmark(group="TransferMechanism SoftMax")
-    def test_transfer_mech_softmax_fun(self, benchmark):
-
-        T = TransferMechanism(
-            name='T',
-            default_variable=[0 for i in range(VECTOR_SIZE)],
-=======
->>>>>>> a4f20821
+
+        T = TransferMechanism(
+            name='T',
+            default_variable=[0 for i in range(VECTOR_SIZE)],
             function=SoftMax(),
             smoothing_factor=1.0,
             integrator_mode=True
         )
         val = benchmark(T.execute, [0 for i in range(VECTOR_SIZE)])
         assert np.allclose(val, [[1.0/VECTOR_SIZE for i in range(VECTOR_SIZE)]])
-<<<<<<< HEAD
 
     @pytest.mark.mechanism
     @pytest.mark.transfer_mechanism
@@ -500,9 +473,6 @@
         val = benchmark(T.execute, [0 for i in range(VECTOR_SIZE)], bin_execute=True)
         assert np.allclose(val, [[1.0/VECTOR_SIZE for i in range(VECTOR_SIZE)]])
 
-=======
-
->>>>>>> a4f20821
     @pytest.mark.mechanism
     @pytest.mark.transfer_mechanism
     def test_transfer_mech_normal_fun(self):
@@ -576,7 +546,6 @@
         assert np.allclose(val, [[0.8 for i in range(VECTOR_SIZE)]])
         val = T.execute([1 for i in range(VECTOR_SIZE)])
         assert np.allclose(val, [[0.96 for i in range(VECTOR_SIZE)]])
-<<<<<<< HEAD
 
 
     @pytest.mark.mechanism
@@ -602,24 +571,12 @@
         T = TransferMechanism(
             name='T',
             default_variable=[0 for i in range(VECTOR_SIZE)],
-=======
-
-
-    @pytest.mark.mechanism
-    @pytest.mark.transfer_mechanism
-    @pytest.mark.benchmark(group="TransferMechanism Linear TimeConstant=1")
-    def test_transfer_mech_smoothin_factor_1_0(self, benchmark):
-        T = TransferMechanism(
-            name='T',
-            default_variable=[0 for i in range(VECTOR_SIZE)],
->>>>>>> a4f20821
             function=Linear(),
             smoothing_factor=1.0,
             integrator_mode=True
         )
         val = benchmark(T.execute, [1 for i in range(VECTOR_SIZE)])
         assert np.allclose(val, [[1.0 for i in range(VECTOR_SIZE)]])
-<<<<<<< HEAD
 
 
     @pytest.mark.mechanism
@@ -644,17 +601,6 @@
         T = TransferMechanism(
             name='T',
             default_variable=[0 for i in range(VECTOR_SIZE)],
-=======
-
-
-    @pytest.mark.mechanism
-    @pytest.mark.transfer_mechanism
-    @pytest.mark.benchmark(group="TransferMechanism Linear TimeConstant=0")
-    def test_transfer_mech_smoothing_factor_0_0(self, benchmark):
-        T = TransferMechanism(
-            name='T',
-            default_variable=[0 for i in range(VECTOR_SIZE)],
->>>>>>> a4f20821
             function=Linear(),
             smoothing_factor=0.0,
             integrator_mode=True
@@ -665,7 +611,6 @@
 
     @pytest.mark.mechanism
     @pytest.mark.transfer_mechanism
-<<<<<<< HEAD
     @pytest.mark.benchmark(group="TransferMechanism Linear TimeConstant=0")
     def test_transfer_mech_smoothing_factor_0_0_llvm(self, benchmark):
         T = TransferMechanism(
@@ -681,8 +626,6 @@
 
     @pytest.mark.mechanism
     @pytest.mark.transfer_mechanism
-=======
->>>>>>> a4f20821
     def test_transfer_mech_smoothing_factor_0_8_initial_0_5(self):
         T = TransferMechanism(
             name='T',
@@ -701,7 +644,6 @@
 
     @pytest.mark.mechanism
     @pytest.mark.transfer_mechanism
-<<<<<<< HEAD
     def test_transfer_mech_smoothing_factor_0_8_initial_0_5_llvm(self):
         T = TransferMechanism(
             name='T',
@@ -720,8 +662,6 @@
 
     @pytest.mark.mechanism
     @pytest.mark.transfer_mechanism
-=======
->>>>>>> a4f20821
     def test_transfer_mech_smoothing_factor_0_8_list(self):
         with pytest.raises(TransferError) as error_text:
             T = TransferMechanism(
@@ -1094,13 +1034,9 @@
     @pytest.mark.mechanism
     @pytest.mark.transfer_mechanism
     @pytest.mark.mimo
-<<<<<<< HEAD
     @pytest.mark.parametrize('mode', ['Python'])
     @pytest.mark.benchmark(group="MIMO")
     def test_multiple_output_states_for_multiple_input_states(self, benchmark, mode):
-=======
-    def test_multiple_output_states_for_multiple_input_states(self):
->>>>>>> a4f20821
         T = TransferMechanism(input_states=['a','b','c'])
         val = benchmark(T.execute, [[1],[2],[3]], bin_execute=(mode=='LLVM'))
         assert len(T.variable)==3
