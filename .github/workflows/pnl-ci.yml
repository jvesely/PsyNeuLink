--- conflicted
+++ resolved
@@ -48,12 +48,9 @@
     strategy:
       fail-fast: false
       matrix:
-        python-version: [3.9]
+        python-version: [3.7, 3.8, 3.9]
         python-architecture: ['x64']
         extra-args: ['']
-<<<<<<< HEAD
-        os: [m1-mini]
-=======
         os: [ubuntu, macos, windows]
         include:
           # add 32-bit build on windows
@@ -68,7 +65,6 @@
           # 3.7 is broken on macos-11, https://github.com/actions/virtual-environments/issues/4230
           - python-version: 3.7
             os: macos
->>>>>>> 9db8f535
 
     steps:
     # increased fetch-depth and tag checkout needed to get correct
