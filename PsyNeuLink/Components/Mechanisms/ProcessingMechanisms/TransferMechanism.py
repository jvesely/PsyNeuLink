--- conflicted
+++ resolved
@@ -594,8 +594,6 @@
         time_constant = self.time_constant
         range = self.range
         noise = self.noise
-<<<<<<< HEAD
-=======
         if self.noise_function:
             print("NOISE  = ", self.noise)
             if isinstance(variable, (list, np.ndarray)):
@@ -606,7 +604,6 @@
                 print(new_noise)
             else:
                 noise = noise()
->>>>>>> d1a9c13b
 
         #endregion
 
