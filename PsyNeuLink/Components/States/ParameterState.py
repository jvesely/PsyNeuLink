--- conflicted
+++ resolved
@@ -14,21 +14,12 @@
 --------
 
 A parameterState belongs to either a `mechanism <Mechanism>` or a `MappingProjection`, and is used to represent and
-<<<<<<< HEAD
-possibly modify the value of a parameter of its owner or it owner's function.  It can receive one or more
-`ControlProjections <ControlProjection>` and/or `LearningProjections <LearningProjection>` that modify that
-parameter.   The projections received by a parameterState are listed in its
-`afferents <ParameterState.afferents>` attribute.
-Its `function <ParameterState.function>` combines the values of these inputs, and uses the result to modify the value
-of the parameter for which it is responsible.
-=======
 possibly modify the value of the parameter used by its owner or owner's `function <Component.function>`.  It can
 receive one or more `ControlProjections <ControlProjection>` and/or `LearningProjections <LearningProjection>` that
 modify the value of the parameter. The projections received by a parameterState are listed in its
 `path_afferents <ParameterState.path_afferents>` attribute. Its `function <ParameterState.function>` combines the
 values of those projections, and uses the result to modify the value of the parameter that is used by the
 owner or its `function <Component.function>`.
->>>>>>> 769d0605
 
 
 .. _ParameterState_Creation:
@@ -66,28 +57,6 @@
     ..
     * In the `assign_params` method for the Component.
     ..
-<<<<<<< HEAD
-    * When the component is executed, in the **runtime_params** argument of a call to component's
-      `execute <Mechanism.Mechanism_Base.execute>`
-      COMMENT:
-          or `run <Mechanism.Mechanism_Base.run>` methods
-      COMMENT
-      method (only for a mechanism), or in a tuple with the mechanism where it is specified as part of the
-      `pathway` for a process (see :ref:`Runtime Specification <ParameterState_Runtime_Parameters>` below).
-
-The value specified for the parameter (either explicitly or by default) is assigned as the parameterState's
-`base_value <ParameterState.base_value>`, and any projections assigned to it are added to its
-`receiveFromProjections <ParameterState.afferents>` attribute. When the parameterState's owner is
-executed, the parameterState's `base_value <ParameterState.base_value>` is combined with the value of the projections
-it receives to determine the value of the parameter for which the parameterState is responsible
-(see `ParameterState_Execution` for details).
-
-The specification of a parameter can take any of the following forms:
-
-    * A **value**.  This must be a valid value for the parameter.  it creates a default parameterState,
-      assigns the parameter's default value as the parameterState's `base_value <ParameterState.base_value>`,
-      and assigns the parameter's name as the name of the parameterState.
-=======
     * When the Component is executed, in the **runtime_params** argument of a call to component's
       `execute <Mechanism.Mechanism_Base.execute>` method.
 
@@ -112,7 +81,6 @@
     * A **value**.  This must be a valid value for the parameter.  it creates a default ParameterState,
       assigns the parameter's default value as the ParameterState's `value <ParameterState.value>`,
       and assigns the parameter's name as the name of the ParameterState.
->>>>>>> 769d0605
     ..
     * A reference to an existing **ParameterState** object.  It's name must be the name of a parameter of the
       owner or its `function <Component.function>`, and its value must be a valid one for the parameter.
@@ -215,48 +183,6 @@
 Structure
 ---------
 
-<<<<<<< HEAD
-Every parameterState is owned by a `mechanism <Mechanism>` or `MappingProjection`. It can receive one or more
-`ControlProjections <ControlProjection>` or `LearningProjections <LearningProjection>`.  However, the format (the
-number and type of its elements) of each must match the value of the parameter for which the parameterState is
-responsible.  When the parameterState is updated (i.e., the owner is executed) the values of its projections are
-combined (using the  parameterState's `function <ParameterState.function>`) and the result is used to modify the
-parameter for which the parameterState is responsible (see `Execution <ParameterState_Execution>` below).  The
-projections received by a parameterState are listed in its `receiveFromProjections
-<ParameterState.afferents>` attribute. Like all PsyNeuLink components, it has the three following core
-attributes:
-
-* `variable <ParameterState.variable>`:  this serves as a template for the `value <Projection.Projection.value>` of
-  each projection that the parameterState receives.  It must match the format (the number and type of elements) of the
-  parameter for which the parameterState is responsible. Any projections the parameterState receives must, it turn,
-  match the format of :keyword:`variable`.
-
-* `function <ParameterState.function>`:  this performs an elementwise (Hadamard) aggregation  of the values of the
-  projections received by the parameterState.  The default function is `LinearCombination` that multiplies the
-  values. A custom function can be specified (e.g., to perform a Hadamard sum, or to handle non-numeric values in
-  some way), so long as it generates a result that is compatible with the `value <ParameterState.value>` of the
-  parameterState.
-
-* `value <ParameterState.value>`:  this is the value assigned to the parameter for which the parameterState is
-  responsible.  It is the `base_value <ParameterState.base_value>` of the parameterState, modified by
-  aggregated value of the projections received by the parameterState returned by the
-  `function <ParameterState.function>.
-
-In addition, a parameterState has two other attributes that are used to determine the value it assigns to the
-parameter for which it is responsible (as shown in the `figure <ParameterState_Figure>` below):
-
-.. ParameterState_BaseValue:
-
-* `base_value <ParameterState.base_value>`:  this is the default value of the parameter for which the
-  parameterState is responsible.  It is combined with the result of the parameterState's
-  `function <ParameterState.function>` to determine the value of the parameter for which the parameterState is
-  responsible.
-
-All of the user-modifiable parameters of a component are listed in its `user_params <Component.user_params>` attribute, 
-which is a read-only dictionary with an entry for each parameter.  The parameters of a component can be 
-modified individually by assigning a value to the corresponding attribute, or in groups using the component's 
-`assign_params <Component.assign_params>` method.  The parameters for a component's `function <Component.function>` 
-=======
 Every ParameterState is owned by a `Mechanism` or `MappingProjection`. It can receive one or more
 `ControlProjections <ControlProjection>` or `LearningProjections <LearningProjection>`, that are listed in its
 `mod_afferents <ParameterState.mod_afferents>` attribute.  However, the `value <ModulatoryProjection.value>` of each
@@ -289,7 +215,6 @@
 which is a read-only dictionary with an entry for each parameter.  The parameters of a Component can be
 modified individually by assigning a value to the corresponding attribute, or in groups using the Component's
 `assign_params <Component.assign_params>` method.  The parameters for a Component's `function <Component.function>`
->>>>>>> 769d0605
 are listed in its `function_params <Component.function_params>` attribute, which is a read-only dictionary with an 
 entry for each of its function's parameter.  The parameters of a Component's function can be modified by
 assigning a value to the corresponding attribute of the Component's `function_object <Component.function_object>`
@@ -578,14 +503,14 @@
         return value
 
     @property
-    def trans_projections(self):
-        raise ParameterStateError("PROGRAM ERROR: Attempt to access trans_projection for {};"
+    def pathway_projections(self):
+        raise ParameterStateError("PROGRAM ERROR: Attempt to access path_projection for {};"
                                   "it is a {} which does not have {}s".
                                   format(self.name, PARAMETER_STATE, TRANSMISSIVE_PROJECTION))
 
-    @trans_projections.setter
-    def trans_projections(self, value):
-        raise ParameterStateError("PROGRAM ERROR: Attempt to assign trans_projection to {};"
+    @pathway_projections.setter
+    def pathway_projections(self, value):
+        raise ParameterStateError("PROGRAM ERROR: Attempt to assign path_projection to {};"
                                   "it is a {} which cannot accept {}s".
                                   format(self.name, PARAMETER_STATE, TRANSMISSIVE_PROJECTION))
 
