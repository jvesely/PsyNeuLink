--- conflicted
+++ resolved
@@ -51,15 +51,10 @@
       export LLVM_CONFIG=llvm-config-10
       # Disable coverage
       export RUN_COV=""
-<<<<<<< HEAD
-      # Add cython to build sdist packages
-      export EXTRA_PIP="cython"
-=======
 
       # matplotlib depends on cython
       # explicitly install numpy (https://github.com/pypa/pip/issues/9239)
       export EXTRA_PIP="cython $(grep numpy requirements.txt)"
->>>>>>> a4a3ffc8
     fi
     # distutils is only needed for python3.8
     # https://bugs.launchpad.net/ubuntu/+source/python3.8/+bug/1851684
