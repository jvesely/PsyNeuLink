
# Created by https://www.gitignore.io/api/osx,python,pycharm

### OSX ###
*.DS_Store
.AppleDouble
.LSOverride

# Icon must end with two \r
Icon

# Thumbnails
._*

# Files that might appear in the root of a volume
.DocumentRevisions-V100
.fseventsd
.Spotlight-V100
.TemporaryItems
.Trashes
.VolumeIcon.icns
.com.apple.timemachine.donotpresent

# Directories potentially created on remote AFP share
.AppleDB
.AppleDesktop
Network Trash Folder
Temporary Items
.apdisk

### PyCharm ###
# Covers JetBrains IDEs: IntelliJ, RubyMine, PhpStorm, AppCode, PyCharm, CLion, Android Studio and Webstorm
# Reference: https://intellij-support.jetbrains.com/hc/en-us/articles/206544839

# User-specific stuff:
.idea/**/workspace.xml
.idea/**/modules.xml
.idea/**/tasks.xml
.idea/**/vcs.xml
.idea/**/misc.xml
.idea/**/PsyNeuLink.iml
.idea/dictionaries
.idea/codeStyles
.idea/other.xml
.idea/codeStyleSettings.xml
.idea/inspectionProfiles/Project_Default.xml

# Sensitive or high-churn files:
.idea/**/dataSources/
.idea/**/dataSources.ids
.idea/**/dataSources.xml
.idea/**/dataSources.local.xml
.idea/**/sqlDataSources.xml
.idea/**/dynamic.xml
.idea/**/uiDesigner.xml

# Gradle:
.idea/**/gradle.xml
.idea/**/libraries

# CMake
cmake-build-debug/

# Mongo Explorer plugin:
.idea/**/mongoSettings.xml

## File-based project format:
*.iws
*.sublime-project
*.sublime-workspace

## Plugin-specific files:

# IntelliJ
/out/

# mpeltonen/sbt-idea plugin
.idea_modules/

# JIRA plugin
atlassian-ide-plugin.xml

# Cursive Clojure plugin
.idea/replstate.xml

# Crashlytics plugin (for Android Studio and IntelliJ)
com_crashlytics_export_strings.xml
crashlytics.properties
crashlytics-build.properties
fabric.properties

### PyCharm Patch ###
# Comment Reason: https://github.com/joeblau/gitignore.io/issues/186#issuecomment-215987721

# *.iml
# modules.xml
# .idea/misc.xml
# *.ipr

# Sonarlint plugin
.idea/sonarlint

### Python ###
# Byte-compiled / optimized / DLL files
__pycache__/
*.py[cod]
*$py.class

# C extensions
*.so

# Distribution / packaging
.Python
env/
build/
develop-eggs/
dist/
downloads/
eggs/
.eggs/
lib/
lib64/
parts/
sdist/
var/
wheels/
*.egg-info/
.installed.cfg
*.egg

# PyInstaller
#  Usually these files are written by a python script from a template
#  before PyInstaller builds the exe, so as to inject date/other infos into it.
*.manifest
*.spec

# Installer logs
pip-log.txt
pip-delete-this-directory.txt

# Unit test / coverage reports
htmlcov/
.tox/
.coverage
.coverage.*
.cache
nosetests.xml
coverage.xml
*,cover
.hypothesis/

# Translations
*.mo
*.pot

# Django stuff:
*.log
local_settings.py

# Flask stuff:
instance/
.webassets-cache

# Scrapy stuff:
.scrapy

# Sphinx documentation
docs/_build/
docs/build/

# PyBuilder
target/

# Jupyter Notebook
.ipynb_checkpoints

# pyenv
.python-version

# celery beat schedule file
celerybeat-schedule

# SageMath parsed files
*.sage.py

# dotenv
.env

# virtualenv
.venv
venv/
ENV/

# Spyder project settings
.spyderproject
.spyproject

# Rope project settings
.ropeproject

# mkdocs documentation
/site

<<<<<<< HEAD
# merge files
*.orig

# End of https://www.gitignore.io/api/osx,python,pycharm
=======
# End of https://www.gitignore.io/api/osx,python,pycharm

Scripts/Scratch\ Pad.py
>>>>>>> df895707
<|MERGE_RESOLUTION|>--- conflicted
+++ resolved
@@ -201,13 +201,9 @@
 # mkdocs documentation
 /site
 
-<<<<<<< HEAD
 # merge files
 *.orig
 
 # End of https://www.gitignore.io/api/osx,python,pycharm
-=======
-# End of https://www.gitignore.io/api/osx,python,pycharm
-
-Scripts/Scratch\ Pad.py
->>>>>>> df895707
+
+Scripts/Scratch\ Pad.py