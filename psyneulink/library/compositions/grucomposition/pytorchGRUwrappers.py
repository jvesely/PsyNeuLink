# Princeton University licenses this file to You under the Apache License, Version 2.0 (the "License");
# you may not use this file except in compliance with the License.  You may obtain a copy of the License at:
#     http://www.apache.org/licenses/LICENSE-2.0
# Unless required by applicable law or agreed to in writing, software distributed under the License is distributed
# on an "AS IS" BASIS, WITHOUT WARRANTIES OR CONDITIONS OF ANY KIND, either express or implied.
# See the License for the specific language governing permissions and limitations under the License.

# ********************************************* PytorchComponent *************************************************

"""PyTorch wrapper for GRUComposition"""

import numpy as np
import graph_scheduler
import torch
from typing import Union, Optional, Literal, Tuple

from psyneulink.core.compositions.composition import NodeRole
from psyneulink.core.components.projections.pathway.mappingprojection import MappingProjection
from psyneulink.core.components.projections.projection import DuplicateProjectionError
from psyneulink.library.compositions.autodiffcomposition import AutodiffComposition
from psyneulink.library.compositions.pytorchwrappers import PytorchCompositionWrapper, PytorchMechanismWrapper, \
    PytorchProjectionWrapper, PytorchFunctionWrapper, ENTER_NESTED, EXIT_NESTED, SUBCLASS_WRAPPERS
from psyneulink.core.globals.context import Context, handle_external_context
from psyneulink.core.globals.utilities import convert_to_list
from psyneulink.core.globals.keywords import (
    ALL, CONTEXT, INPUT, INPUTS, LEARNING, NODE_VALUES, RUN, SHOW_PYTORCH, SYNCH, SYNCH_WITH_PNL_OPTIONS)
from psyneulink.core.globals.log import LogCondition

__all__ = ['PytorchGRUCompositionWrapper']

class PytorchGRUCompositionWrapper(PytorchCompositionWrapper):
    """Wrapper for GRUComposition as a Pytorch Module
    Manage the exchange of the Composition's Projection `Matrices <MappingProjection_Matrix>`
    and the Pytorch GRU Module's parameters, and return its output value.
    """
    def __init__(self,
                 composition,
                 device,
                 outer_creator=None,
                 dtype=None,
                 subclass_components=None,
                 context=None,
                 base_context=Context(execution_id=None),
                 ):

        self._early_init(composition, device)

        _node_wrapper_pairs = self._instantiate_GRU_pytorch_mechanism_wrappers(composition, device, context)
        gru_pytorch_node = _node_wrapper_pairs[0][1]
        torch_gru = gru_pytorch_node.function.function
        _projection_wrapper_pairs = self._instantiate_GRU_pytorch_projection_wrappers(torch_gru, device, context)
        execution_sets = [{gru_pytorch_node}]

        super().__init__(composition=composition,
                         device=device,
                         outer_creator=outer_creator,
                         subclass_components=(_node_wrapper_pairs,
                                              _projection_wrapper_pairs,
                                              execution_sets,
                                              Context()),
                         context=context,
                         base_context=base_context,
                         )

        # The following have to be after super(), so that they can be assigned as attributes of torch.nn.module

        # IMPLEMENTATION NOTE:
        #    This is needed for access by subcomponents to PytorchGRUCompositionWrapper when GRUComposition is nested,
        #    and so _build_pytorch_representation is called on the outer Composition but not GRUComposition itelf;
        #    access must be provided via GRUComposition's pytorch_representation, rather than directly assigning
        #    PytorchGRUCompositionWrapper as an attribute on the subcomponents, since doing the latter introduces a
        #    recursion when torch.nn.module.state_dict() is called on any wrapper in the hiearchay.
        if self.composition.pytorch_representation is None:
            self.composition.pytorch_representation = self
        self.torch_gru = torch_gru
        self.gru_pytorch_node = gru_pytorch_node

        # Note: this has to be done after call to super, so that projections_map has been populated
        self.copy_weights_to_torch_gru(context)

        self.torch_dtype = dtype or torch.float64
        self.numpy_dtype = torch.tensor([10], dtype=self.torch_dtype).numpy().dtype

    def _instantiate_GRU_pytorch_mechanism_wrappers(self, gru_comp, device, context):
        """Instantiate PytorchMechanismWrapper for GRU Node"""
        gru_mech = gru_comp.gru_mech
        pytorch_node = PytorchGRUMechanismWrapper(mechanism=gru_mech,
                                                  composition=gru_comp,
                                                  component_idx=0,
                                                  use=[LEARNING, SHOW_PYTORCH],
                                                  dtype=self.torch_dtype,
                                                  device=device,
                                                  context=context)

        # Check if there is no source Node for the InputPort of the GRUComposition.input_CIM
        source = gru_comp.input_CIM._get_source_node_for_input_CIM(gru_comp.input_node.afferents[0].sender)
        if source is None or not gru_comp.is_nested:
            # If either the GRUComposition is not nested,
            # or it does not receive any Projections from the outer Composition,
            # then treat it as an INPUT Node (that receives inputs to the outer Composition in collect_afferents()
            gru_mech._is_input = True
            pytorch_node._is_input = True
            pytorch_node.afferents = INPUT
        destination = gru_comp.output_CIM._get_destination_info_for_output_CIM(gru_comp.output_node.efferents[
                                                                                   0].receiver)
        if destination is None or not gru_comp.is_nested:
            pytorch_node._is_output = True

        return [(gru_mech, pytorch_node)]

    def _instantiate_GRU_pytorch_projection_wrappers(self, torch_gru, device, context):
        """Create PytorchGRUProjectionWrappers for each learnable Projection of GRUComposition
        For each PytorchGRUProjectionWrapper, assign the current weight matrix of the PNL Projection
        to the corresponding part of the tensor in the parameter of the Pytorch GRU module.
        """

        pnl = self.composition
        self.torch_gru_parameters = torch_gru.parameters

        _projection_wrapper_pairs = []

        # Pytorch parameter info
        hid_len = pnl.hidden_size
        z_idx = hid_len
        n_idx = 2 * hid_len

        w_ih = torch_gru.state_dict()['weight_ih_l0']
        w_hh = torch_gru.state_dict()['weight_hh_l0']
        torch_gru_wts_indices = [(w_ih, slice(None, z_idx)), (w_ih, slice(z_idx, n_idx)),(w_ih, slice(n_idx, None)),
                                 (w_hh, slice(None, z_idx)), (w_hh, slice(z_idx, n_idx)), (w_hh, slice(n_idx, None))]
        pnl_proj_wts = [pnl.wts_ir, pnl.wts_iu, pnl.wts_in, pnl.wts_hr, pnl.wts_hu, pnl.wts_hn]
        for pnl_proj, torch_matrix in zip(pnl_proj_wts, torch_gru_wts_indices):
            _projection_wrapper_pairs.append((pnl_proj,
                                             PytorchGRUProjectionWrapper(projection=pnl_proj,
                                                                         torch_parameter=torch_matrix,
                                                                         use=SYNCH,
                                                                         composition=self.composition,
                                                                         device=device)))
        self._pnl_refs_to_torch_params_map = {'w_ih': w_ih, 'w_hh':  w_hh}

        if pnl.bias:
            from psyneulink.library.compositions.grucomposition.grucomposition import GRU_NODE
            assert torch_gru.bias, f"PROGRAM ERROR: '{pnl.name}' has bias=True but {GRU_NODE}.bias=False. "
            b_ih = torch_gru.state_dict()['bias_ih_l0']
            b_hh = torch_gru.state_dict()['bias_hh_l0']
            torch_gru_bias_indices = [(b_ih, slice(None, z_idx)), (b_ih, slice(z_idx, n_idx)),(b_ih, slice(n_idx, None)),
                                      (b_hh, slice(None, z_idx)), (b_hh, slice(z_idx, n_idx)), (b_hh, slice(n_idx, None))]
            pnl_biases = [pnl.bias_ir, pnl.bias_iu, pnl.bias_in, pnl.bias_hr, pnl.bias_hu, pnl.bias_hn]
            for pnl_bias_proj, torch_bias in zip(pnl_biases, torch_gru_bias_indices):
                _projection_wrapper_pairs.append((pnl_bias_proj,
                                                  PytorchGRUProjectionWrapper(projection=pnl_bias_proj,
                                                                              torch_parameter=torch_bias,
                                                                              use=SYNCH,
                                                                              composition=pnl,
                                                                              device=device)))
            self._pnl_refs_to_torch_params_map.update({'b_ih': b_ih, 'b_hh':  b_hh})

        return _projection_wrapper_pairs

    def _flatten_for_pytorch(self,
                             pnl_proj,
                             sndr_mech,
                             rcvr_mech,
                             nested_port,
                             nested_mech,
                             outer_comp,
                             outer_comp_pytorch_rep,
                             access,
                             context,
                             base_context=Context(execution_id=None),
                             ) -> Tuple:
        """Return PytorchProjectionWrappers for Projections to/from GRUComposition to nested Composition
        Replace GRUComposition's nodes with gru_mech and projections to and from it.
        """

        direct_proj = None
        use = [LEARNING, SYNCH]

        if access == ENTER_NESTED:
            sndr_mech_wrapper = outer_comp_pytorch_rep.nodes_map[sndr_mech]
            rcvr_mech_wrapper = self.nodes_map[self.composition.gru_mech]
            try:
                direct_proj = MappingProjection(name="Projection to GRU COMP",
                                             sender=pnl_proj.sender,
                                             receiver=self.composition.gru_mech,
                                             learnable=pnl_proj.learnable)
            except DuplicateProjectionError:
                direct_proj = self.composition.gru_mech.afferents[0]
            else:
                direct_proj._initialize_from_context(context, base_context)
            # Index of input_CIM.output_ports for which pnl_proj is an efferent
            sender_port_idx = pnl_proj.sender.owner.output_ports.index(pnl_proj.sender)

        elif access == EXIT_NESTED:
            sndr_mech_wrapper = self.nodes_map[self.composition.gru_mech]
            rcvr_mech_wrapper = outer_comp_pytorch_rep.nodes_map[rcvr_mech]
            try:
                direct_proj = MappingProjection(name="Projection from GRU COMP",
                                                sender=self.composition.gru_mech,
                                                receiver=pnl_proj.receiver,
                                                learnable=pnl_proj.learnable)
            except DuplicateProjectionError:
                direct_proj = self.composition.gru_mech.efferents[0]
            else:
                direct_proj._initialize_from_context(context, base_context)
            # gru_mech has only one output_port
            sender_port_idx = 0

        else:
            assert False, f"PROGRAM ERROR: access must be ENTER_NESTED or EXIT_NESTED, not {access}"

        if direct_proj:
            component_idx = list(outer_comp._inner_projections).index(pnl_proj)
            proj_wrapper = PytorchProjectionWrapper(projection=direct_proj,
                                                    pnl_proj=pnl_proj,
                                                    component_idx=component_idx,
                                                    sender_port_idx=sender_port_idx,
                                                    use=[SHOW_PYTORCH],
                                                    device=self.device,
                                                    sender_wrapper=sndr_mech_wrapper,
                                                    receiver_wrapper=rcvr_mech_wrapper,
                                                    context=context)
            outer_comp_pytorch_rep.projection_wrappers.append(proj_wrapper)
            outer_comp_pytorch_rep.projections_map[direct_proj] = proj_wrapper
            outer_comp_pytorch_rep.composition._pytorch_projections.append(direct_proj)

        return pnl_proj, sndr_mech_wrapper, rcvr_mech_wrapper, use

    @handle_external_context()
    def forward(self, inputs, optimization_num, synch_with_pnl_options, full_sequence_mode, context=None)->dict:
        """Forward method of the model for PyTorch modes

        This is called only when GRUComposition is run as a standalone Composition.
        Otherwise, the node.execute() method is called directly (i.e., it is treated as a single node).
        Returns a dictionary {output_node:value} with the output value for the torch GRU module (that is used
        by the collect_afferents method(s) of the other node(s) that receive Projections from the GRUComposition.

        """

        self._set_synch_with_pnl(synch_with_pnl_options)

        # Get input from GRUComposition's INPUT_NODE
        inputs = inputs[self.composition.input_node]

        # Execute GRU Node
        output = self.gru_pytorch_node.execute(inputs, optimization_num, synch_with_pnl_options, context)

        # Set GRUComposition's OUTPUT Node of output of GRU Node
        self.composition.output_node.parameters.value._set(output.detach().cpu().numpy(), context)
        self.composition.gru_mech.parameters.value._set(output.detach().cpu().numpy(), context)

        return {self.composition.gru_mech: output}

    def _set_synch_with_pnl(self, synch_with_pnl_options):
        if (NODE_VALUES in synch_with_pnl_options and synch_with_pnl_options[NODE_VALUES] == RUN):
            self.gru_pytorch_node.synch_with_pnl = True
        else:
            self.gru_pytorch_node.synch_with_pnl = False

    def copy_weights_to_torch_gru(self, context=None):
        for projection, proj_wrapper in self.projections_map.items():
            if SYNCH in proj_wrapper._use:
                proj_wrapper._copy_pnl_proj_to_torch_gru_parameter(context, self.torch_dtype)

    def get_parameters_from_torch_gru(torch_gru)->Tuple[torch.Tensor]:
        """Get parameters from PyTorch GRU module corresponding to GRUComposition's Projections.
        Format tensors:
          - transpose all weight and bias tensors;
          - reformat biases as 2d
        Return formatted tensors, which are used:
         - in set_weights_from_torch_gru(), where they are converted to numpy arrays
         - for forward computation in pytorchGRUwrappers._copy_pytorch_node_outputs_to_pnl_values()
        """
        hid_len = torch_gru.hidden_size
        z_idx = hid_len
        n_idx = 2 * hid_len

        wts_ih = torch_gru.state_dict()['weight_ih_l0']
        wts_ir = wts_ih[:z_idx].T.detach().cpu().numpy().copy()
        wts_iu = wts_ih[z_idx:n_idx].T.detach().cpu().numpy().copy()
        wts_in = wts_ih[n_idx:].T.detach().cpu().numpy().copy()
        wts_hh = torch_gru.state_dict()['weight_hh_l0']
        wts_hr = wts_hh[:z_idx].T.detach().cpu().numpy().copy()
        wts_hu = wts_hh[z_idx:n_idx].T.detach().cpu().numpy().copy()
        wts_hn = wts_hh[n_idx:].T.detach().cpu().numpy().copy()
        weights = (wts_ir, wts_iu, wts_in, wts_hr, wts_hu, wts_hn)

        biases = None
        if torch_gru.bias:
            # Transpose 1d bias Tensors using permute instead of .T (per PyTorch warning)
            b_ih = torch_gru.state_dict()['bias_ih_l0']
            b_ir = torch.atleast_2d(b_ih[:z_idx].permute(*torch.arange(b_ih.ndim - 1, -1, -1))).detach().cpu().numpy().copy()
            b_iu = torch.atleast_2d(b_ih[z_idx:n_idx].permute(*torch.arange(b_ih.ndim - 1, -1, -1))).detach().cpu().numpy().copy()
            b_in = torch.atleast_2d(b_ih[n_idx:].permute(*torch.arange(b_ih.ndim - 1, -1, -1))).detach().cpu().numpy().copy()
            b_hh = torch_gru.state_dict()['bias_hh_l0']
            b_hr = torch.atleast_2d(b_hh[:z_idx].permute(*torch.arange(b_hh.ndim - 1, -1, -1))).detach().cpu().numpy().copy()
            b_hu = torch.atleast_2d(b_hh[z_idx:n_idx].permute(*torch.arange(b_hh.ndim - 1, -1, -1))).detach().cpu().numpy().copy()
            b_hn = torch.atleast_2d(b_hh[n_idx:].permute(*torch.arange(b_hh.ndim - 1, -1, -1))).detach().cpu().numpy().copy()
            biases = (b_ir, b_iu, b_in, b_hr, b_hu, b_hn)
        return weights, biases

    def log_weights(self):
        for proj_wrapper in self.projection_wrappers:
            proj_wrapper.log_matrix()

    def log_values(self):
        for node_wrapper in [n for n in self.node_wrappers if not isinstance(n, PytorchCompositionWrapper)]:
            node_wrapper.log_value()


class PytorchGRUMechanismWrapper(PytorchMechanismWrapper):
    """Wrapper for Pytorch GRU Node
    Handling of hidden_state: uses GRUComposition's HIDDEN_NODE.value to cache state of hidden layer:
    - gets input to function for hidden state from GRUComposition's HIDDEN_NODE.value
    - sets GRUComposition's HIDDEN_NODE.value to return value for hidden state
    """

    def __init__(self,
                 mechanism,
                 composition,
                 component_idx,
                 use,
                 dtype,
                 device,
                 context):

        super().__init__(mechanism=mechanism,
                         composition=composition,
                         component_idx=component_idx,
                         use=use,
                         dtype=dtype,
                         device=device,
                         subclass_specifies_function=True,
                         context=context)

        self._assign_GRU_pytorch_function(mechanism, device, context)

        self.synch_with_pnl = False

    def _assign_GRU_pytorch_function(self, mechanism, device, context):
        # Assign PytorchGRUFunctionWrapper of Pytorch GRU module as function of GRU Node
        input_size = self.composition.parameters.input_size.get(context)
        hidden_size = self.composition.parameters.hidden_size.get(context)
        bias = self.composition.parameters.bias.get(context)
        torch_GRU = torch.nn.GRU(input_size=input_size,
                                 hidden_size=hidden_size,
                                 bias=bias, batch_first=True).to(dtype=self.torch_dtype)
        self.hidden_state = torch.zeros(1, 1, hidden_size, dtype=self.torch_dtype).to(device)

        function_wrapper = PytorchGRUFunctionWrapper(torch_GRU, device, context)
        self.function = function_wrapper
        mechanism.function = function_wrapper.function

        # Assign input_port functions of GRU Node to PytorchGRUFunctionWrapper
        self.input_ports = [PytorchFunctionWrapper(input_port.function, device, context)
                            for input_port in mechanism.input_ports]

    def execute(self, variable, optimization_num, synch_with_pnl_options, context=None)->torch.Tensor:
        """Execute GRU Node with input variable and return output value.
        Override to set GRU Node's synch_with_pnl option if GRUComposition is a nested Composition
        This is called directly if GRUComposition is in a nested Composition, rather than its forward method.
        Treats GRUComposition as a single node in the PytorchCompositionWrapper's graph, inputs
          received from other node(s) that project to the GRUComposition, and its outputs used by the
          collect_afferents method(s) of the other node(s) that receive Projections from the  GRUComposition.
        """
        # Get hidden state from GRUComposition's HIDDEN_NODE.value
        from psyneulink.library.compositions.grucomposition.grucomposition import HIDDEN_LAYER

        self.composition.pytorch_representation._set_synch_with_pnl(synch_with_pnl_options)

        self.input = variable

        hidden_state = self.composition.nodes[HIDDEN_LAYER].parameters.value.get(context)
        self.hidden_state = torch.tensor(hidden_state).unsqueeze(1)
        # Save starting hidden_state for re-computing current values in _copy_pytorch_node_outputs_to_pnl_values()
        self.previous_hidden_state = self.hidden_state.detach()

        if self.synch_with_pnl:
            self.torch_gru_internal_state_values = \
                self._calculate_torch_gru_internal_state_values(self.input[-1], self.hidden_state.detach())

<<<<<<< HEAD
        # Execute torch GRU module with input and hidden state

        # Flatten the input ports into a 1D tensor because GRU can only take 3D inputs
        input_for_gru = torch.flatten(input, start_dim=2)

        batched_hidden_state = self.hidden_state.expand(-1, input_for_gru.shape[0], -1)

        self.output, output_hidden_state = self.function(input_for_gru, batched_hidden_state)

        # Restore the input port dimension (a singleton now) to the output
        self.output = self.output.unsqueeze(2)

        # Take the final output but keep the sequence dimension intact
        self.output = self.output[:, -1, ...].unsqueeze(1)

        self.hidden_state = output_hidden_state
=======
        # Execute torch GRU module with input (variable) and hidden state
        self.output, self.hidden_state = self.function(*[self.input, self.hidden_state])
        # self.output, self.hidden_state = self.function.function(*[input, self.hidden_state])
>>>>>>> a2535344

        # Set GRUComposition's HIDDEN_NODE.value to GRU Node's hidden state
        # Note: this must be done in case the GRUComposition is run after learning,
        self.composition.hidden_layer_node.output_port.parameters.value._set(
            self.hidden_state.detach().cpu().numpy().squeeze(), context)

        return self.output

    def collect_afferents(self, batch_size, port=None, inputs:dict=None)->torch.Tensor:
        """
        Return afferent projections for input_port(s) of the Mechanism
        If there is only one input_port, return the sum of its afferents (for those in Composition)
        If there are multiple input_ports, return a tensor (or list of tensors if input ports are ragged) of shape:

        (batch, input_port, projection, ...)

        Where the ellipsis represent 1 or more dimensions for the values of the projected afferent.

        """

        if self.afferents == INPUT:
            # GRUComposition is nested in an outer Composition, and GRU is INPUT Node of that Composition
            #  so get input specified for GRUComposition.input_node from the inputs dict provided in the learn() method
            assert self.mechanism._is_input, \
                f"PROGRAM ERROR: No afferents found for '{self.mechanism.name}' in AutodiffComposition"
            input_port = self.composition.input_node.input_port
            curr_val = inputs[input_port]
            if type(curr_val) == torch.Tensor:
<<<<<<< HEAD
                proj_wrapper._curr_sender_value = curr_val[:, :, proj_wrapper._value_idx, ...]
            else:
                proj_wrapper._curr_sender_value = torch.stack([torch.stack([s[proj_wrapper._value_idx] for s in b]) for b in curr_val])
=======
                ip_res = [curr_val[:, 0, ...]]
            else:
                val = [batch_elem[0] for batch_elem in curr_val]
                val = torch.stack(val)
                ip_res = [val]
            res = []

>>>>>>> a2535344
        else:
            proj_wrapper = self.afferents[0]

            curr_val = proj_wrapper.sender_wrapper.output
            if curr_val is not None:
                if type(curr_val) == torch.Tensor:
                    proj_wrapper._curr_sender_value = curr_val[:, proj_wrapper._value_idx, ...]
                else:
                    val = [batch_elem[proj_wrapper._value_idx] for batch_elem in curr_val]
                    val = torch.stack(val)
                    proj_wrapper._curr_sender_value = val
            else:
                val = torch.tensor(proj_wrapper.default_value)

                # We need to add the batch dimension to default values.
                val = val[None, ...].expand(batch_size, *val.shape)

                proj_wrapper._curr_sender_value = val

            proj_wrapper._curr_sender_value = torch.atleast_1d(proj_wrapper._curr_sender_value)

            res = []
            input_port = self.mechanism.input_port
            ip_res = [proj_wrapper.execute(proj_wrapper._curr_sender_value)]

        # Stack the results for this input port on the second dimension, we want to preserve
        # the first dimension as the batch
        ip_res = torch.stack(ip_res, dim=2)
        res.append(ip_res)

        try:
            # Now stack the results for all input ports on the second dimension again, this keeps batch
            # first again. We should now have a 5D tensor; (batch, sequence, input_port, projection, values)
            res = torch.stack(res, dim=2)
        except (RuntimeError, TypeError):
            # res has a ragged structure, a list where each element corresponds to and input port. Each tensor
            # for an input port is 4D (batch, seq, projection, values). We need to reshape this so that list of lists
            # of lists where the dimensions are (batch, seq, input port, projection, values)
            batch_size = res[0].shape[0]
            seq_size = res[0].shape[1]
            res = [[[inp[b, s, ...] for inp in res] for s in range(seq_size)] for b in range(batch_size)]

        return res

    # def execute_input_ports(self, variable)->torch.Tensor:
    #     from psyneulink.core.components.functions.nonstateful.transformfunctions import TransformFunction
    #     assert type(variable) == torch.Tensor, (f"PROGRAM ERROR: Input to GRUComposition in ExecutionMode.Pytorch "
    #                                             f"should be a torch.Tensor, but is {type(variable)}.")
    #     # Return the input for the port for all items in the batch
    #     return variable[:, :, 0, ...]

    def _calculate_torch_gru_internal_state_values(self, input, hidden_state)->dict:
        """Manually calculate and store internal state values for torch GRU prior to backward pass
        These are needed for assigning to the corresponding nodes in the GRUComposition.
        Returns r_t, z_t, n_t, h_t current reset, update, new, hidden and state values, respectively
        """
        torch_gru_parameters = PytorchGRUCompositionWrapper.get_parameters_from_torch_gru(self.function.function)

        # Get weights
        torch_weights = list(torch_gru_parameters[0])
        for i, weight in enumerate(torch_weights):
            torch_weights[i] = torch.tensor(weight, dtype=self.torch_dtype)
        w_ir, w_iz, w_in, w_hr, w_hz, w_hn = torch_weights

        # Get biases
        pnl_comp = self.composition
        if pnl_comp.bias:
            assert len(torch_gru_parameters) > 1, \
                (f"PROGRAM ERROR: '{pnl_comp.name}' has bias set to True, "
                 f"but no bias weights were returned for torch_gru_parameters.")
            b_ir, b_iz, b_in, b_hr, b_hz, b_hn = torch_gru_parameters[1]
        else:
            b_ir = b_iz = b_in = b_hr = b_hz = b_hn = 0.0

        # Do calculations for internal state values
<<<<<<< HEAD
=======
        x = input.detach()
>>>>>>> a2535344
        h = hidden_state
        for x in input:
            r_t = torch.sigmoid(torch.matmul(x, w_ir) + b_ir + torch.matmul(h, w_hr) + b_hr)
            z_t = torch.sigmoid(torch.matmul(x, w_iz) + b_iz + torch.matmul(h, w_hz) + b_hz)
            n_t = torch.tanh(torch.matmul(x, w_in) + b_in + r_t * (torch.matmul(h, w_hn) + b_hn))
            h_t = (1 - z_t) * n_t + z_t * h
            h = h_t

        from psyneulink.library.compositions.grucomposition.grucomposition import GRU_INTERNAL_STATE_NAMES
        return {k:v for k,v in zip(GRU_INTERNAL_STATE_NAMES, [n_t, r_t, z_t, h_t])}

    def set_pnl_variable_and_values(self,
                                    set_variable:bool=False,
                                    set_value:bool=True,
                                    # FIX: 3/15/25 - ADD SUPPORT FOR THESE
                                    # set_output_values:bool=None,
                                    # execute_mech:bool=True,
                                    context=None):

        if set_variable:
            assert False, \
                f"PROGRAM ERROR: copying variables to GRUComposition from pytorch execution is not currently supported."

        if set_value:
            n_t, r_t, z_t, h_t = list(self.torch_gru_internal_state_values.values())
            try:
                # Ensure that result of manual-calculated state values matches output of actual call to PyTorch module
                output = self.output.squeeze(2).detach().numpy()
                np.testing.assert_allclose(h_t.detach().numpy()[0],
                                           output[-1],
                                           atol=1e-8)
            except ValueError:
                assert False, "PROGRAM ERROR:  Problem with calculation of internal states of {pnl_comp.name} GRU Node."

            # Set values of nodes in pnl gru_comp to the result of the corresponding computations in the PyTorch module
            pnl_comp = self.composition
            pnl_comp.reset_node.output_port.parameters.value._set(r_t.detach().cpu().numpy().squeeze(), context)
            pnl_comp.update_node.output_ports[0].parameters.value._set(z_t.detach().cpu().numpy().squeeze(), context)
            pnl_comp.update_node.output_ports[1].parameters.value._set(z_t.detach().cpu().numpy().squeeze(), context)
            pnl_comp.new_node.output_port.parameters.value._set(n_t.detach().cpu().numpy().squeeze(), context)
            pnl_comp.output_node.output_port.parameters.value._set(h_t.detach().cpu().numpy().squeeze(), context)
            # Note: no need to set hidden_layer since it was already done when the GRU Node executed
            # pnl_comp.hidden_layer_node.output_port.parameters.value._set(h_t.detach().cpu().numpy().squeeze(), context)

            # # KEEP THIS FOR REFERENCE IN CASE hidden_layer_node IS REPLACED WITH RecurrentTransferMechanism
            # # If pnl_node's function is Stateful, assign value to its previous_value parameter
            # #   so that if Python implementation is run it picks up where PyTorch execution left off
            # if isinstance(pnl_node.function, StatefulFunction):
            #     pnl_node.function.parameters.previous_value._set(torch_gru_output, context)

    def log_value(self):
        # FIX: LOG HIDDEN STATE OF COMPOSITION MECHANISM
        if self.mechanism.parameters.value.log_condition != LogCondition.OFF:
            detached_value = self.output.detach().cpu().numpy()
            self.mechanism.output_port.parameters.value._set(detached_value, self._context)
            self.mechanism.parameters.value._set(detached_value, self._context)

    def log_matrix(self):
        if self.projection.parameters.matrix.log_condition != LogCondition.OFF:
            detached_matrix = self.matrix.detach().cpu().numpy()
            self.projection.parameters.matrix._set(detached_matrix, context=self._context)
            self.projection.parameter_ports['matrix'].parameters.value._set(detached_matrix, context=self._context)


class PytorchGRUProjectionWrapper(PytorchProjectionWrapper):
    """Wrapper for a Projection of the GRUComposition

    One is created for each Projection of the GRUComposition that is learnable.
    Sets of three of these correspond to the Parameters of the torch GRU module:

    PyTorch GRU parameter:  GRUComposition Projections:
         weight_ih_l0       wts_ir, wts_iu, wts_in
         weight_hh_l0       wts_hr, wts_hu, wts_hn
         bias_ih_l0         bias_ir, bias_iu, bias_in
         bias_hh_l0         bias_hr, bias_hu, bias_hn

    Attributes
    ----------
    projection:  MappingProjection
        the `Projection` of the GRUComposition being wrapped

    composition : AutodiffComposition
        the `AutodiffComposition` to which the `Projection` being wrapped belongs
        (and for which the PytorchCompositionWrapper -- to which the PytorchProjectionWrapper
        belongs -- is the `pytorch_representation <AutodiffComposition.pytorch_representation>`).

    torch_parameter: Pytorch parameter
        the torch.nn.Parameter corresponding to the matrix of the Projection;

    matrix_indices: slice
        a slice specifying the part of the Pytorch parameter corresponding to the GRUCOmposition Projection's matrix.

    """
    def __init__(self,
                 projection:MappingProjection,
                 torch_parameter:Tuple,
                 use:Union[list, Literal[LEARNING, SYNCH, SHOW_PYTORCH]],
                 composition:AutodiffComposition,
                 device:str):
        self.name = f"PytorchProjectionWrapper[{projection.name}]"
        # GRUComposition Projection being wrapped:
        self.projection = projection # PNL Projection being wrapped
        self._pnl_proj = projection
        # Assign parameter and tensor indices of Pytorch GRU module parameter corresponding to the Projection's matrix:
        self.torch_parameter, self.matrix_indices = torch_parameter
        # Projections for GRUComposition are not included in autodiff; matrices are set directly in Pytorch GRU module:
        self.projection.exclude_in_autodiff = True
        self._use = convert_to_list(use)
        self.composition = composition
        self.device = device

    def _copy_pnl_proj_to_torch_gru_parameter(self, context, dtype):
        """Set relevant part of tensor for parameter of Pytorch GRU module from GRUComposition's Projections."""
        matrix = self.projection.parameters.matrix._get(context).T
        torch_tensor = self.torch_parameter[self.matrix_indices]
        self.composition.copy_projection_matrix_to_torch_param(projection=self.projection,
                                                               torch_param=torch_tensor,
                                                               validate=False,
                                                               context=context)

    def _copy_torch_params_to_pnl_proj(self, context):
        """Override to deal with indexed tensor of Pytorch GRU module Parameter"""
        torch_parameter = self.torch_parameter
        torch_indices = self.matrix_indices
        matrix = torch_parameter[torch_indices].detach().cpu()
        self.composition.copy_torch_param_to_projection_matrix(torch_param=matrix,
                                                               projection=self.projection,
                                                               validate=False,
                                                               context=context)

    def log_matrix(self):
        if self.projection.parameters.matrix.log_condition != LogCondition.OFF:
            detached_matrix = self.matrix.detach().cpu().numpy()
            self.projection.parameters.matrix._set(detached_matrix, context=self._context)
            self.projection.parameter_ports['matrix'].parameters.value._set(detached_matrix, context=self._context)


# class PytorchGRUFunctionWrapper(PytorchFunctionWrapper):
class PytorchGRUFunctionWrapper(torch.nn.Module):
    def __init__(self, function, device, context=None):
        super().__init__()
        self.name = f"PytorchFunctionWrapper[GRU NODE]"
        self._context = context
        self._pnl_function = function
        self.function = function

    def __repr__(self):
        return "PytorchWrapper for: " + self._pnl_function.__repr__()

    def __call__(self, *args, **kwargs):
        return self.function(*args, **kwargs)<|MERGE_RESOLUTION|>--- conflicted
+++ resolved
@@ -379,11 +379,10 @@
             self.torch_gru_internal_state_values = \
                 self._calculate_torch_gru_internal_state_values(self.input[-1], self.hidden_state.detach())
 
-<<<<<<< HEAD
-        # Execute torch GRU module with input and hidden state
+        # Execute torch GRU module with input (variable) and hidden state
 
         # Flatten the input ports into a 1D tensor because GRU can only take 3D inputs
-        input_for_gru = torch.flatten(input, start_dim=2)
+        input_for_gru = torch.flatten(self.input, start_dim=2)
 
         batched_hidden_state = self.hidden_state.expand(-1, input_for_gru.shape[0], -1)
 
@@ -396,11 +395,6 @@
         self.output = self.output[:, -1, ...].unsqueeze(1)
 
         self.hidden_state = output_hidden_state
-=======
-        # Execute torch GRU module with input (variable) and hidden state
-        self.output, self.hidden_state = self.function(*[self.input, self.hidden_state])
-        # self.output, self.hidden_state = self.function.function(*[input, self.hidden_state])
->>>>>>> a2535344
 
         # Set GRUComposition's HIDDEN_NODE.value to GRU Node's hidden state
         # Note: this must be done in case the GRUComposition is run after learning,
@@ -429,11 +423,6 @@
             input_port = self.composition.input_node.input_port
             curr_val = inputs[input_port]
             if type(curr_val) == torch.Tensor:
-<<<<<<< HEAD
-                proj_wrapper._curr_sender_value = curr_val[:, :, proj_wrapper._value_idx, ...]
-            else:
-                proj_wrapper._curr_sender_value = torch.stack([torch.stack([s[proj_wrapper._value_idx] for s in b]) for b in curr_val])
-=======
                 ip_res = [curr_val[:, 0, ...]]
             else:
                 val = [batch_elem[0] for batch_elem in curr_val]
@@ -441,18 +430,14 @@
                 ip_res = [val]
             res = []
 
->>>>>>> a2535344
         else:
             proj_wrapper = self.afferents[0]
-
             curr_val = proj_wrapper.sender_wrapper.output
             if curr_val is not None:
                 if type(curr_val) == torch.Tensor:
-                    proj_wrapper._curr_sender_value = curr_val[:, proj_wrapper._value_idx, ...]
+                    proj_wrapper._curr_sender_value = curr_val[:, :, proj_wrapper._value_idx, ...]
                 else:
-                    val = [batch_elem[proj_wrapper._value_idx] for batch_elem in curr_val]
-                    val = torch.stack(val)
-                    proj_wrapper._curr_sender_value = val
+                    proj_wrapper._curr_sender_value = torch.stack([torch.stack([s[proj_wrapper._value_idx] for s in b]) for b in curr_val])
             else:
                 val = torch.tensor(proj_wrapper.default_value)
 
@@ -512,15 +497,15 @@
             assert len(torch_gru_parameters) > 1, \
                 (f"PROGRAM ERROR: '{pnl_comp.name}' has bias set to True, "
                  f"but no bias weights were returned for torch_gru_parameters.")
-            b_ir, b_iz, b_in, b_hr, b_hz, b_hn = torch_gru_parameters[1]
+            torch_biases = list(torch_gru_parameters[1])
+            for i, bias in enumerate(torch_gru_parameters[1]):
+                torch_biases[i] = torch.tensor(bias, dtype=self.torch_dtype)
+
+            b_ir, b_iz, b_in, b_hr, b_hz, b_hn = torch_biases
         else:
             b_ir = b_iz = b_in = b_hr = b_hz = b_hn = 0.0
 
         # Do calculations for internal state values
-<<<<<<< HEAD
-=======
-        x = input.detach()
->>>>>>> a2535344
         h = hidden_state
         for x in input:
             r_t = torch.sigmoid(torch.matmul(x, w_ir) + b_ir + torch.matmul(h, w_hr) + b_hr)
