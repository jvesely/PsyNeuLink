# Princeton University licenses this file to You under the Apache License, Version 2.0 (the "License");
# you may not use this file except in compliance with the License.  You may obtain a copy of the License at:
#     http://www.apache.org/licenses/LICENSE-2.0
# Unless required by applicable law or agreed to in writing, software distributed under the License is distributed
# on an "AS IS" BASIS, WITHOUT WARRANTIES OR CONDITIONS OF ANY KIND, either express or implied.
# See the License for the specific language governing permissions and limitations under the License.


# **************************************  LCControlMechanism ************************************************

"""

Overview
--------

An LCControlMechanism is a `ControlMechanism <ControlMechanism>` that multiplicatively modulates the `function
<Mechanism_Base.function>` of one or more `Mechanisms <Mechanism>` (usually `TransferMechanisms <TransferMechanism>`).
It implements an abstract model of the `locus coeruleus (LC)  <https://www.ncbi.nlm.nih.gov/pubmed/12371518>`_ that
uses an `FitzHughNagumoIntegrator` Function to generate its output.  This is modulated by a `mode <LCControlMechanism.mode_FitzHughNagumo>`
parameter that regulates its function between `"tonic" and "phasic" modes of operation
<LCControlMechanism_Modes_Of_Operation>`.  The Mechanisms modulated by an LCControlMechanism can be listed using
its `show <LCControlMechanism.show>` method.  When used with an `AGTControlMechanism` to regulate the `mode
<FitzHughNagumoIntegrator.mode>` parameter of its `FitzHughNagumoIntegrator` Function, it implements a form of the `Adaptive Gain Theory
<http://www.annualreviews.org/doi/abs/10.1146/annurev.neuro.28.061604.135709>`_ of the locus coeruleus-norepinephrine
(LC-NE) system.

.. _LCControlMechanism_Creation:

Creating an LCControlMechanism
-----------------------

An LCControlMechanism can be created in any of the ways used to `create a ControlMechanism <ControlMechanism_Creation>`.
The following sections describe how to specify the inputs that drive the LCControlMechanism's response, and the
Mechanisms that it controls.

.. _LCControlMechanism_ObjectiveMechanism_Creation:

*ObjectiveMechanism and Monitored OutputStates*
~~~~~~~~~~~~~~~~~~~~~~~~~~~~~~~~~~~~~~~~~~~~~~~

Like any ControlMechanisms, when an LCControlMechanism is created it may `automatically create
<`ControlMechanism_ObjectiveMechanism`> an `ObjectiveMechanism` from which it receives its input. The
ObjectiveMechanism receives its input from any `OutputStates <OutputState>` specified in **monitor_for_control**
argument of the constructor for LCControlMechanism
COMMENT:
TBI FOR COMPOSITION
(or of a `System` for which
it is assigned as a `controller <System.controller>`; see `ControlMechanism_ObjectiveMechanism`).
COMMENT
By default, the ObjectiveMechanism of an LCControlMechanism is assigned a `CombineMeans` Function  as its `function
<ObjectiveMechanism.function>` (see `LCControlMechanism_ObjectiveMechanism`).  The ObjectiveMechanism can be
customized using the **objective_mechanism** argument of the LCControlMechanism's constructor; however, the `value
<OutputState.value>` of its *OUTCOME* `OutputState` must be a scalar value (that is used as the input to the
LCControlMechanism's `function <LCControlMechanism.function>` to drive its `phasic response
<LCControlMechanism_Modes_Of_Operation>`.

.. _LCControlMechanism_Modulated_Mechanisms:

*Mechanisms to Modulate*
~~~~~~~~~~~~~~~~~~~~~~~~

The Mechanisms to be modulated by an LCControlMechanism are specified in the **modulated_mechanisms** argument of its
constructor. An LCControlMechanism controls a `Mechanism <Mechanism>` by modifying the `multiplicative_param
<Function_Modulatory_Params>` of the Mechanism's `function <TransferMechanism.function>`.  Therefore, any Mechanism
specified for control by an LCControlMechanism must be either a `TransferMechanism`, or a Mechanism that uses a
`TransferFunction` or a class of `Function <Function>` that implements a `multiplicative_param
<Function_Modulatory_Params>`.  The **modulate_mechanisms** argument must be a list of such Mechanisms. The keyword
*ALL* can also be used to specify all of the eligible `ProcessMechanisms <ProcessingMechanism>` in all of the
`Compositions <Composition>` to which the LCControlMechanism belongs.  If a Mechanism specified in the
**modulated_mechanisms** argument does not implement a multiplicative_param, it is ignored. A `ControlProjection` is
automatically created that projects from the LCControlMechanism to the `ParameterState` for the `multiplicative_param
<Function_Modulatory_Params>` of every Mechanism specified in the **modulated_mechanisms** argument.  The Mechanisms
modulated by an LCControlMechanism are listed in its `modulated_mechanisms <LCControlMechanism.modulated_mechanisms>`
attribute).

.. _LCControlMechanism_Structure:

Structure
---------

.. _LCControlMechanism_Input:

*Input*
~~~~~~~

An LCControlMechanism has a single (primary) `InputState <InputState_Primary>`, the `value <InputState.value>` of
which is a scalar that is provided by a `MappingProjection` from the *OUTCOME* `OutputState <ObjectiveMechanism_Output>`
of the LCControlMechanism's `ObjectiveMechanism`.  That value is used as the input to the LCControlMechanism's
`function <LCControlMechanism.function>`, which drives its `phasic response <LCControlMechanism_Modes_Of_Operation>`.


.. _LCControlMechanism_ObjectiveMechanism:

ObjectiveMechanism
^^^^^^^^^^^^^^^^^^

If an ObjectiveMechanism is `automatically created <LCControlMechanism_ObjectiveMechanism_Creation> for an
LCControlMechanism, it receives its inputs from the `OutputState(s) <OutputState>` specified the
**monitor_for_control** argument of the LCControlMechanism constructor, or the **montiored_output_states** argument
of the LCControlMechanism's `ObjectiveMechanism <ControlMechanism_ObjectiveMechanism>`.  By default, the
ObjectiveMechanism is assigned a `CombineMeans` Function with a default `operation <LinearCombination.operation>` of
*SUM*; this takes the mean of each array that the ObjectiveMechanism receives from the `value <OutputState.value>` of
each of the OutputStates that it monitors, and returns the sum of these means.  The `value <OutputState.value>` of
each OutputState can be weighted (multiplicatively and/or exponentially), by specifying this in the
**monitor_for_control** argument of the LCControlMechanism (see `ControlMechanism_Monitor_for_Control` for details).
As with any ControlMechanism, its ObjectiveMechanism can be explicitly specified to customize its `function
<ObjectiveMechanism.function>` or any of its other parameters, by specifyihng it in the **objective_mechanism**
argument of the LCControlMechanism's constructor.

.. _LCControlMechanism_Objective_Mechanism_Function_Note:

.. note::
   If an `ObjectiveMechanism` is specified in the **objective_mechanism** argument of the LCControlMechanism's
   constructor, then its attribute values (including any defaults) override those used by a LCControlMechanism for
   creating its `objective_mechanism <LCControlMechanism.objective_mechanism>`.  In particular, whereas an
   ObjectiveMechanism uses `LinearCombination` as the default for its `function <ObjectiveMechanism.function>`,
   an LCControlMechanism uses `CombineMeans` as the `function <ObjectiveMechanism.function>` of its `objective_mechanism
   <LCControlMechanism.objective_mechanism>`.  As a consequence, if an ObjectiveMechanism is explicitly specified in
   the LCControlMechanism's **objective_mechanism** argument, and its **function** argument is not also
   explicitly specified as `CombineMeans`, then `LinearCombination` will be used for the ObjectiveMechanism's `function
   <ObjectiveMechanism.function>`.  To insure that `CombineMeans` is used, it must be specified explicitly in the
   **function** argument of the constructor for the ObjectiveMechanism (for an example of a similar condition
   for an EVCControlMechanism see 1st example under `System_Control_Examples`).

The ObjectiveFunction is listed in the LCControlMechanism's `objective_mechanism
<LCControlMechanism.objective_mechanism>` attribute.  The OutputStates it monitors are listed in the
ObjectiveMechanism's `monitored_output_states <ObjectiveMechanism.monitored_output_states>` attribute) as well as the
LCControlMechanism's `monitor_for_control <LCControlMechanism.monitor_for_control>` attribute.  These can be
displayed using the LCControlMechanism's `show <LCControlMechanism.show>` method.

.. _LCControlMechanism_Function:

*Function*
~~~~~~~~~~

An LCControlMechanism uses the `FitzHughNagumoIntegrator` as its `function <LCControlMechanism.function>`; this implements a
`FitzHugh-Nagumo model <https://en.wikipedia.org/wiki/FitzHugh–Nagumo_model>`_ often used to describe the spiking of
a neuron, but in this case the population activity of the LC (see `Gilzenrat et al., 2002
<http://www.sciencedirect.com/science/article/pii/S0893608002000552?via%3Dihub>`_). The `FitzHughNagumoIntegrator` Function
of an LCControlMechanism takes a scalar as its `variable <FitzHughNagumoIntegrator.variable>`, received from the
the `input <LCControlMechanism_Input>` to the LCControlMechanism, and the result serves as the `control_allocation
<LCControlMechanism.control_allocation>` for the LCControlMechanism. All of the parameters of the `FitzHughNagumoIntegrator`
function are accessible as attributes of the LCControlMechanism.

.. _LCControlMechanism_Modes_Of_Operation:

LC Modes of Operation
^^^^^^^^^^^^^^^^^^^^^

The `mode <FitzHughNagumoIntegrator.mode>` parameter of the LCControlMechanism's `FitzHughNagumoIntegrator` Function regulates its operation
between `"tonic" and "phasic" modes <https://www.ncbi.nlm.nih.gov/pubmed/8027789>`_:

  * in the *tonic mode* (low value of `mode <FitzHughNagumoIntegrator.mode>`), the output of the LCControlMechanism is moderately
    low and constant; that is, it is relatively unaffected by its `input <LCControlMechanism_Input`.  This blunts the
    response of the Mechanisms that the LCControlMechanism controls to their inputs.

  * in the *phasic mode* (high value of `mode <FitzHughNagumoIntegrator.mode>`), when the `input to the LCControlMechanism
    <LCControlMechanism_Input>` is low, its `output <LCControlMechanism_Output>` is even lower than when it is in the
    tonic regime, and thus the response of the Mechanisms it controls to their outputs is even more blunted.  However,
    when the LCControlMechanism's input rises above a certain value (determined by the `threshold
    <LCControlMechanism.threshold>` parameter), its output rises sharply generating a "phasic response", and inducing a
    much sharper response of the Mechanisms it controls to their inputs.

.. _LCControlMechanism_Output:

*Output*
~~~~~~~~

An LCControlMechanism has a single `ControlSignal`, that uses its `control_allocation
<LCControlMechanism.control_allocation>` (the scalar value generated by its `function <LCControlMechanism.function>`)
to modulate the function of the Mechanism(s) it controls.  The ControlSignal is assigned a `ControlProjection` to the
`ParameterState` for the `multiplicative_param <Function_Modulatory_Params>` of the `function
<Mechanism_Base.function>` for each of those Mechanisms.  The Mechanisms modulated by an LCControlMechanism are listed
in its `modulated_mechanisms <LCControlMechanism.modulated_mechanisms>` attribute) and can be displayed using its
:func:`show <LCControlMechanism.show>` method.

COMMENT:
VERSION FOR MULTIPLE CONTROL SIGNALS
An LCControlMechanism has a `ControlSignal` for each Mechanism listed in its `modulated_mechanisms
<LCControlMechanism.modulated_mechanisms>` attribute.  All of its ControlSignals are assigned the same value:  the
result of the LCControlMechanism's `function <LCControlMechanism.function>`.  Each ControlSignal is assigned a
`ControlProjection` to the `ParameterState` for the  `multiplicative_param <Function_Modulatory_Params>` of `function
<Mechanism_Base.function>` for the Mechanism in `modulated_mechanisms <LCControlMechanism.modulate_mechanisms>` to
which it corresponds. The Mechanisms modulated by an LCControlMechanism can be displayed using its :func:`show
<LCControlMechanism.show>` method.
COMMENT

.. _LCControlMechanism_Examples:

Examples
~~~~~~~~

The following example generates an LCControlMechanism that modulates the function of two TransferMechanisms, one that
uses a `Linear` function and the other a `Logistic` function::

    >>> import psyneulink as pnl
    >>> my_mech_1 = pnl.TransferMechanism(function=pnl.Linear,
    ...                                   name='my_linear_mechanism')
    >>> my_mech_2 = pnl.TransferMechanism(function=pnl.Logistic,
    ...                                   name='my_logistic_mechanism')

    >>> LC = LCControlMechanism(modulated_mechanisms=[my_mech_1, my_mech_2],
    ...                         name='my_LC')

COMMENT:
# Calling `LC.show()` generates the following report::
#
#     >>> LC.show()
#     <BLANKLINE>
#     ---------------------------------------------------------
#     <BLANKLINE>
#     my_LC
#     <BLANKLINE>
#       Monitoring the following Mechanism OutputStates:
#     <BLANKLINE>
#       Modulating the following parameters:
#         my_logistic_mechanism: gain
#         my_linear_mechanism: slope
#     <BLANKLINE>
#     ---------------------------------------------------------
COMMENT

Calling `LC.show()` generates the following report::

    my_LC

      Monitoring the following Mechanism OutputStates:

      Modulating the following parameters:
        my_logistic_mechanism: gain
        my_linear_mechanism: slope



Note that the LCControlMechanism controls the `multiplicative_param <Function_Modulatory_Params>` of the `function
<Mechanism_Base.function>` of each Mechanism:  the `gain <Logistic.gain>` parameter for ``my_mech_1``, since it uses
a `Logistic` Function; and the `slope <Linear.slope>` parameter for ``my_mech_2``, since it uses a `Linear` Function.

COMMENT:

ADDITIONAL EXAMPLES HERE OF THE DIFFERENT FORMS OF SPECIFICATION FOR
**monitor_for_control** and **modulated_mechanisms**

STRUCTURE:
MODE INPUT_STATE <- NAMED ONE, LAST?
SIGNAL INPUT_STATE(S) <- PRIMARY;  MUST BE FROM PROCESSING MECHANISMS
CONTROL SIGNALS

COMMENT

.. _LCControlMechanism_Execution:

Execution
---------

An LCControlMechanism executes within a `Composition` at a point specified in the Composition's `Scheduler` or, if it
is the `controller <System>` for a `Composition`, after all of the other Mechanisms in the Composition have `executed
<Composition_Execution>` in a `TRIAL`. It's `function <LCControlMechanism.function>` takes the `value
<InputState.value>` of the LCControlMechanism's `primary InputState <InputState_Primary>` as its input, and generates a
response -- under the influence of its `mode <FitzHughNagumoIntegrator.mode>` parameter -- that is assigned as the
`allocation <LCControlSignal.allocation>` of its `ControlSignals <ControlSignal>`.  The latter are used by its
`ControlProjections <ControlProjection>` to modulate the response -- in the next `TRIAL` of execution --  of the
Mechanisms the LCControlMechanism controls.

.. note::
   A `ParameterState` that receives a `ControlProjection` does not update its value until its owner Mechanism
   executes (see `Lazy Evaluation <LINK>` for an explanation of "lazy" updating).  This means that even if a
   LCControlMechanism has executed, the `multiplicative_param <Function_Modulatory_Params>` parameter of the `function
   <Mechanism_Base.function>` of a Mechanism that it controls will not assume its new value until that Mechanism has
   executed.

.. _LCControlMechanism_Class_Reference:

Class Reference
---------------

"""
import typecheck as tc

from psyneulink.core import llvm as pnlvm
from psyneulink.core.components.functions.function import MULTIPLICATIVE_PARAM, ModulationParam, _is_modulation_param
from psyneulink.core.components.functions.statefulfunctions.integratorfunctions import FitzHughNagumoIntegrator
from psyneulink.core.components.mechanisms.adaptive.control.controlmechanism import ControlMechanism
from psyneulink.core.components.mechanisms.processing.objectivemechanism import ObjectiveMechanism
from psyneulink.core.components.projections.modulatory.controlprojection import ControlProjection
from psyneulink.core.components.shellclasses import Mechanism, System_Base
from psyneulink.core.components.states.outputstate import OutputState
from psyneulink.core.globals.context import ContextFlags
from psyneulink.core.globals.keywords import ALL, CONTROL, CONTROL_PROJECTIONS, CONTROL_SIGNALS, FUNCTION, INIT_EXECUTE_METHOD_ONLY, PROJECTIONS
from psyneulink.core.globals.parameters import Parameter
from psyneulink.core.globals.preferences.componentpreferenceset import is_pref_set
from psyneulink.core.globals.preferences.preferenceset import PreferenceLevel
from psyneulink.core.globals.utilities import is_iterable

__all__ = [
    'CONTROL_SIGNAL_NAME', 'ControlMechanismRegistry', 'LCControlMechanism', 'LCControlMechanismError',
    'MODULATED_MECHANISMS',
]

MODULATED_MECHANISMS = 'modulated_mechanisms'
CONTROL_SIGNAL_NAME = 'LCControlMechanism_ControlSignal'

ControlMechanismRegistry = {}

class LCControlMechanismError(Exception):
    def __init__(self, error_value):
        self.error_value = error_value


class LCControlMechanism(ControlMechanism):
    """
    LCControlMechanism(                           \
        system=None,                              \
        objective_mechanism=None,                 \
        modulated_mechanisms=None,                \
        initial_w_FitzHughNagumo=0.0,             \
        initial_v_FitzHughNagumo=0.0,             \
        time_step_size_FitzHughNagumo=0.05,       \
        t_0_FitzHughNagumo=0.0,                   \
        a_v_FitzHughNagumo=-1/3,                  \
        b_v_FitzHughNagumo=0.0,                   \
        c_v_FitzHughNagumo=1.0,                   \
        d_v_FitzHughNagumo=0.0,                   \
        e_v_FitzHughNagumo=-1.0,                  \
        f_v_FitzHughNagumo=1.0,                   \
        threshold_FitzHughNagumo=-1.0             \
        time_constant_v_FitzHughNagumo=1.0,       \
        a_w_FitzHughNagumo=1.0,                   \
        b_w_FitzHughNagumo=-0.8,                  \
        c_w_FitzHughNagumo=0.7,                   \
        mode_FitzHughNagumo=1.0,                  \
        uncorrelated_activity_FitzHughNagumo=0.0  \
        time_constant_w_FitzHughNagumo = 12.5,    \
        integration_method="RK4"                  \
        base_level_gain=0.5,                      \
        scaling_factor_gain=3.0,                  \
        modulation=None,                          \
        params=None,                              \
        name=None,                                \
        prefs=None)

    Subclass of `ControlMechanism <AdaptiveMechanism>` that modulates the `multiplicative_param
    <Function_Modulatory_Params>` of the `function <Mechanism_Base.function>` of one or more `Mechanisms <Mechanism>`.

    Arguments
    ---------

    system : System : default None
        specifies the `System` for which the LCControlMechanism should serve as a `controller <System.controller>`;
        the LCControlMechanism will inherit any `OutputStates <OutputState>` specified in the **monitor_for_control**
        argument of the `system <LCControlMechanism.system>`'s constructor, and any `ControlSignals <ControlSignal>`
        specified in its **control_signals** argument.

    objective_mechanism : ObjectiveMechanism, List[OutputState or Tuple[OutputState, list or 1d np.array, list or 1d \
    np.array]] : default ObjectiveMechanism(function=CombineMeans)
        specifies either an `ObjectiveMechanism` to use for the LCControlMechanism or a list of the OutputStates it
        should
        monitor; if a list of `OutputState specifications <ObjectiveMechanism_Monitor>` is used,
        a default ObjectiveMechanism is created and the list is passed to its **monitored_output_states** argument.

    modulated_mechanisms : List[`Mechanism`] or *ALL*
        specifies the Mechanisms to be modulated by the LCControlMechanism. If it is a list, every item must be a
        Mechanism with a `function <Mechanism_Base.function>` that implements a `multiplicative_param
        <Function_Modulatory_Params>`;  alternatively the keyword *ALL* can be used to specify all of the
        `ProcessingMechanisms <ProcessingMechanism>` in the Composition(s) to which the LCControlMechanism  belongs.

    initial_w_FitzHughNagumo : float : default 0.0
        sets `initial_w <initial_w.FitzHughNagumoIntegrator>` on the LCControlMechanism's `FitzHughNagumoIntegrator
        <FitzHughNagumoIntegrator>` function

    initial_v_FitzHughNagumo : float : default 0.0
        sets `initial_v <initial_v.FitzHughNagumoIntegrator>` on the LCControlMechanism's `FitzHughNagumoIntegrator
        <FitzHughNagumoIntegrator>` function

    time_step_size_FitzHughNagumo : float : default 0.0
        sets `time_step_size <time_step_size.FitzHughNagumoIntegrator>` on the LCControlMechanism's `FitzHughNagumoIntegrator
        <FitzHughNagumoIntegrator>` function

    t_0_FitzHughNagumo : float : default 0.0
        sets `t_0 <t_0.FitzHughNagumoIntegrator>` on the LCControlMechanism's `FitzHughNagumoIntegrator
        <FitzHughNagumoIntegrator>` function

    a_v_FitzHughNagumo : float : default -1/3
        sets `a_v <a_v.FitzHughNagumoIntegrator>` on the LCControlMechanism's `FitzHughNagumoIntegrator
        <FitzHughNagumoIntegrator>` function

    b_v_FitzHughNagumo : float : default 0.0
        sets `b_v <b_v.FitzHughNagumoIntegrator>` on the LCControlMechanism's `FitzHughNagumoIntegrator
        <FitzHughNagumoIntegrator>` function

    c_v_FitzHughNagumo : float : default 1.0
        sets `c_v <c_v.FitzHughNagumoIntegrator>` on the LCControlMechanism's `FitzHughNagumoIntegrator
        <FitzHughNagumoIntegrator>` function

    d_v_FitzHughNagumo : float : default 0.0
        sets `d_v <d_v.FitzHughNagumoIntegrator>` on the LCControlMechanism's `FitzHughNagumoIntegrator
        <FitzHughNagumoIntegrator>` function

    e_v_FitzHughNagumo : float : default -1.0
        sets `e_v <e_v.FitzHughNagumoIntegrator>` on the LCControlMechanism's `FitzHughNagumoIntegrator
        <FitzHughNagumoIntegrator>` function

    f_v_FitzHughNagumo : float : default 1.0
        sets `f_v <f_v.FitzHughNagumoIntegrator>` on the LCControlMechanism's `FitzHughNagumoIntegrator
        <FitzHughNagumoIntegrator>` function

    threshold_FitzHughNagumo : float : default -1.0
        sets `threshold <threshold.FitzHughNagumoIntegrator>` on the LCControlMechanism's `FitzHughNagumoIntegrator
        <FitzHughNagumoIntegrator>` function

    time_constant_v_FitzHughNagumo : float : default 1.0
        sets `time_constant_w <time_constant_w.FitzHughNagumoIntegrator>` on the LCControlMechanism's
        `FitzHughNagumoIntegrator
        <FitzHughNagumoIntegrator>` function

    a_w_FitzHughNagumo : float : default 1.0
        sets `a_w <a_w.FitzHughNagumoIntegrator>` on the LCControlMechanism's `FitzHughNagumoIntegrator
        <FitzHughNagumoIntegrator>` function

    b_w_FitzHughNagumo : float : default -0.8,
        sets `b_w <b_w.FitzHughNagumoIntegrator>` on the LCControlMechanism's `FitzHughNagumoIntegrator
        <FitzHughNagumoIntegrator>` function

    c_w_FitzHughNagumo : float : default 0.7
        sets `c_w <c_w.FitzHughNagumoIntegrator>` on the LCControlMechanism's `FitzHughNagumoIntegrator
        <FitzHughNagumoIntegrator>` function

    mode_FitzHughNagumo : float : default 1.0
        sets `mode <mode.FitzHughNagumoIntegrator>` on the LCControlMechanism's `FitzHughNagumoIntegrator
        <FitzHughNagumoIntegrator>` function

    uncorrelated_activity_FitzHughNagumo : float : default 0.0
        sets `uncorrelated_activity <uncorrelated_activity.FitzHughNagumoIntegrator>` on the LCControlMechanism's
        `FitzHughNagumoIntegrator
        <FitzHughNagumoIntegrator>` function

    time_constant_w_FitzHughNagumo  : float : default  12.5
        sets `time_constant_w <time_constant_w.FitzHughNagumoIntegrator>` on the LCControlMechanism's
        `FitzHughNagumoIntegrator
        <FitzHughNagumoIntegrator>` function

    integration_method : float : default "RK4"
        sets `integration_method <integration_method.FitzHughNagumoIntegrator>` on the LCControlMechanism's
        `FitzHughNagumoIntegrator
        <FitzHughNagumoIntegrator>` function

    base_level_gain : float : default 0.5
        sets the base value in the equation used to compute the time-dependent gain value that the LCControl applies
        to each of the mechanisms it modulates

        .. math::

            g(t) = G + k w(t)

        base_level_gain = G

    scaling_factor_gain : float : default 3.0
        sets the scaling factor in the equation used to compute the time-dependent gain value that the LCControl
        applies to each of the mechanisms it modulates

        .. math::

            g(t) = G + k w(t)

        scaling_factor_gain = k

    params : Dict[param keyword: param value] : default None
        a `parameter dictionary <ParameterState_Specification>` that can be used to specify the parameters
        for the Mechanism, parameters for its function, and/or a custom function and its parameters. Values
        specified for parameters in the dictionary override any assigned to those parameters in arguments of the
        constructor.

    name : str : default see `name <LCControlMechanism.name>`
        specifies the name of the LCControlMechanism.

    prefs : PreferenceSet or specification dict : default Mechanism.classPreferences
        specifies the `PreferenceSet` for the LCControlMechanism; see `prefs <LCControlMechanism.prefs>` for details.


    Attributes
    ----------

    system : System_Base
        the `System` for which LCControlMechanism is the `controller <System.controller>`;
        the LCControlMechanism inherits any `OutputStates <OutputState>` specified in the **monitor_for_control**
        argument of the `system <LCControlMechanism.system>`'s constructor, and any `ControlSignals <ControlSignal>`
        specified in its **control_signals** argument.

    objective_mechanism : ObjectiveMechanism : ObjectiveMechanism(function=CombinedMeans))
        the 'ObjectiveMechanism' used by the LCControlMechanism to aggregate the `value <OutputState.value>`\\s of the
        OutputStates used to drive its `phasic response <LCControlMechanism_Modes_Of_Operation>`.

    monitor_for_control : List[OutputState]
        list of the `OutputStates <OutputState>` that project to `objective_mechanism
        <LCControlMechanism.objective_mechanism>` (and also listed in the ObjectiveMechanism's `monitored_output_states
        <ObjectiveMechanism.monitored_output_states>` attribute);  these are used by the ObjectiveMechanism to
        generate the ControlMechanism's `input <ControlMechanism_Input>`, which drives the `phasic response
        <LCControlMechanism_Modes_Of_Operation>` of its `function <LControlMechanism.function>`.

    monitored_output_states_weights_and_exponents : List[Tuple(float, float)]
        each tuple in the list contains the weight and exponent associated with a corresponding item of
        `monitored_output_states <LCControlMechanism.monitored_output_states>`;  these are the same as those in
        the `monitored_output_states_weights_and_exponents
        <ObjectiveMechanism.monitored_output_states_weights_and_exponents>` attribute of the `objective_mechanism
        <LCControlMechanism.objective_mechanism>`, and are used by the ObjectiveMechanism's `function
        <ObjectiveMechanism.function>` to parametrize the contribution made to its output by each of the values that
        it monitors (see `ObjectiveMechanism Function <ObjectiveMechanism_Function>`).

    function : FitzHughNagumoIntegrator
        takes the LCControlMechanism's `input <LCControlMechanism_Input>` and generates its response
        <LCControlMechanism_Output>` under
        the influence of the `FitzHughNagumoIntegrator` Function's `mode <FitzHughNagumoIntegrator.mode>` attribute
        (see `LCControlMechanism_Function` for additional details).

    control_allocation : 2d np.array
        contains a single item — the result of the LCControlMechanism's `function <LCControlMechanism.function>` —
        that is assigned as the `allocation <ControlSignal.allocation>` for the LCControlMechanism's single
        `ControlSignal`, listed in its `control_signals` attribute;  the control_allocation is the same as the
        ControlMechanism's `value <Mechanism_Base.value>` attribute).

    control_signals : List[ControlSignal]
        contains the LCControlMechanism's single `ControlSignal`, which sends `ControlProjections
        <ControlProjection>` to the `multiplicative_param <Function_Modulatory_Params>` of each of the Mechanisms
        listed in the LCControlMechanism's `modulated_mechanisms <LCControlMechanism.modulated_mechanisms>`
        attribute.

    control_projections : List[ControlProjection]
        list of `ControlProjections <ControlProjection>` sent by the LCControlMechanism's `ControlSignal`, each of
        which projects to the `ParameterState` for the `multiplicative_param <Function_Modulatory_Params>` of the
        `function <Mechanism_Base.function>` of one of the Mechanisms listed in `modulated_mechanisms
        <LCControlMechanism.modulated_mechanisms>` attribute.

    modulated_mechanisms : List[Mechanism]
        list of `Mechanisms <Mechanism>` modulated by the LCControlMechanism.

        initial_w_FitzHughNagumo : float : default 0.0
        sets `initial_w <initial_w.FitzHughNagumoIntegrator>` on the LCControlMechanism's `FitzHughNagumoIntegrator
        <FitzHughNagumoIntegrator>` function

    initial_v_FitzHughNagumo : float : default 0.0
        sets `initial_v <initial_v.FitzHughNagumoIntegrator>` on the LCControlMechanism's `FitzHughNagumoIntegrator
        <FitzHughNagumoIntegrator>` function

    time_step_size_FitzHughNagumo : float : default 0.0
        sets `time_step_size <time_step_size.FitzHughNagumoIntegrator>` on the LCControlMechanism's `FitzHughNagumoIntegrator
        <FitzHughNagumoIntegrator>` function

    t_0_FitzHughNagumo : float : default 0.0
        sets `t_0 <t_0.FitzHughNagumoIntegrator>` on the LCControlMechanism's `FitzHughNagumoIntegrator
        <FitzHughNagumoIntegrator>` function

    a_v_FitzHughNagumo : float : default -1/3
        sets `a_v <a_v.FitzHughNagumoIntegrator>` on the LCControlMechanism's `FitzHughNagumoIntegrator
        <FitzHughNagumoIntegrator>` function

    b_v_FitzHughNagumo : float : default 0.0
        sets `b_v <b_v.FitzHughNagumoIntegrator>` on the LCControlMechanism's `FitzHughNagumoIntegrator
        <FitzHughNagumoIntegrator>` function

    c_v_FitzHughNagumo : float : default 1.0
        sets `c_v <c_v.FitzHughNagumoIntegrator>` on the LCControlMechanism's `FitzHughNagumoIntegrator
        <FitzHughNagumoIntegrator>` function

    d_v_FitzHughNagumo : float : default 0.0
        sets `d_v <d_v.FitzHughNagumoIntegrator>` on the LCControlMechanism's `FitzHughNagumoIntegrator
        <FitzHughNagumoIntegrator>` function

    e_v_FitzHughNagumo : float : default -1.0
        sets `e_v <e_v.FitzHughNagumoIntegrator>` on the LCControlMechanism's `FitzHughNagumoIntegrator
        <FitzHughNagumoIntegrator>` function

    f_v_FitzHughNagumo : float : default 1.0
        sets `f_v <f_v.FitzHughNagumoIntegrator>` on the LCControlMechanism's `FitzHughNagumoIntegrator
        <FitzHughNagumoIntegrator>` function

    threshold_FitzHughNagumo : float : default -1.0
        sets `threshold <threshold.FitzHughNagumoIntegrator>` on the LCControlMechanism's `FitzHughNagumoIntegrator
        <FitzHughNagumoIntegrator>` function

    time_constant_v_FitzHughNagumo : float : default 1.0
        sets `time_constant_w <time_constant_w.FitzHughNagumoIntegrator>` on the LCControlMechanism's
        `FitzHughNagumoIntegrator
        <FitzHughNagumoIntegrator>` function

    a_w_FitzHughNagumo : float : default 1.0
        sets `a_w <a_w.FitzHughNagumoIntegrator>` on the LCControlMechanism's `FitzHughNagumoIntegrator
        <FitzHughNagumoIntegrator>` function

    b_w_FitzHughNagumo : float : default -0.8,
        sets `b_w <b_w.FitzHughNagumoIntegrator>` on the LCControlMechanism's `FitzHughNagumoIntegrator
        <FitzHughNagumoIntegrator>` function

    c_w_FitzHughNagumo : float : default 0.7
        sets `c_w <c_w.FitzHughNagumoIntegrator>` on the LCControlMechanism's `FitzHughNagumoIntegrator
        <FitzHughNagumoIntegrator>` function

    mode_FitzHughNagumo : float : default 1.0
        sets `mode <mode.FitzHughNagumoIntegrator>` on the LCControlMechanism's `FitzHughNagumoIntegrator
        <FitzHughNagumoIntegrator>` function

    uncorrelated_activity_FitzHughNagumo : float : default 0.0
        sets `uncorrelated_activity <uncorrelated_activity.FitzHughNagumoIntegrator>` on the LCControlMechanism's
        `FitzHughNagumoIntegrator
        <FitzHughNagumoIntegrator>` function

    time_constant_w_FitzHughNagumo  : float : default  12.5
        sets `time_constant_w <time_constant_w.FitzHughNagumoIntegrator>` on the LCControlMechanism's
        `FitzHughNagumoIntegrator
        <FitzHughNagumoIntegrator>` function

    integration_method : float : default "RK4"
        sets `integration_method <integration_method.FitzHughNagumoIntegrator>` on the LCControlMechanism's
        `FitzHughNagumoIntegrator
        <FitzHughNagumoIntegrator>` function

    base_level_gain : float : default 0.5
        sets the base value in the equation used to compute the time-dependent gain value that the LCControl applies
        to each of the mechanisms it modulates

        .. math::

            g(t) = G + k w(t)

        base_level_gain = G

    scaling_factor_gain : float : default 3.0
        sets the scaling factor in the equation used to compute the time-dependent gain value that the LCControl
        applies to each of the mechanisms it modulates

        .. math::

            g(t) = G + k w(t)

        scaling_factor_gain = k

    modulation : ModulationParam : default ModulationParam.MULTIPLICATIVE
        the default value of `ModulationParam` that specifies the form of modulation used by the LCControlMechanism's
        `ControlProjections <ControlProjection>` unless they are `individually specified <ControlSignal_Specification>`.

    name : str
        the name of the LCControlMechanism; if it is not specified in the **name** argument of the constructor, a
        default is assigned by MechanismRegistry (see `Naming` for conventions used for default and duplicate names).

    prefs : PreferenceSet or specification dict
        the `PreferenceSet` for the LCControlMechanism; if it is not specified in the **prefs** argument of the
        constructor, a default is assigned using `classPreferences` defined in __init__.py (see :doc:`PreferenceSet
        <LINK>` for details).

    """

    componentType = "LCControlMechanism"

    initMethod = INIT_EXECUTE_METHOD_ONLY

    classPreferenceLevel = PreferenceLevel.TYPE
    # Any preferences specified below will override those specified in TypeDefaultPreferences
    # Note: only need to specify setting;  level will be assigned to TYPE automatically
    # classPreferences = {
    #     kwPreferenceSetName: 'ControlMechanismClassPreferences',
    #     kp<pref>: <setting>...}

    class Parameters(ControlMechanism.Parameters):
        """
            Attributes
            ----------

                base_level_gain
                    see `base_level_gain <LCControlMechanism.base_level_gain>`

                    :default value: 0.5
                    :type: float

                function
                    see `function <LCControlMechanism.function>`

                    :default value: `FitzHughNagumoIntegrator`
                    :type: `Function`

                scaling_factor_gain
                    see `scaling_factor_gain <LCControlMechanism.scaling_factor_gain>`

                    :default value: 3.0
                    :type: float

        """
        function = Parameter(FitzHughNagumoIntegrator, stateful=False, loggable=False)

        base_level_gain = Parameter(0.5, modulable=True)
        scaling_factor_gain = Parameter(3.0, modulable=True)

    paramClassDefaults = ControlMechanism.paramClassDefaults.copy()
    paramClassDefaults.update({FUNCTION:FitzHughNagumoIntegrator,
                               CONTROL_PROJECTIONS: None,
                               })

    @tc.typecheck
    def __init__(self,
                 default_variable=None,
                 system:tc.optional(System_Base)=None,
                 objective_mechanism:tc.optional(tc.any(ObjectiveMechanism, list))=None,
                 # modulated_mechanisms:tc.optional(tc.any(list,str)) = None,
                 monitor_for_control:tc.optional(tc.any(is_iterable, Mechanism, OutputState))=None,
                 modulated_mechanisms=None,
                 modulation:tc.optional(_is_modulation_param)=ModulationParam.MULTIPLICATIVE,
                 integration_method="RK4",
                 initial_w_FitzHughNagumo=0.0,
                 initial_v_FitzHughNagumo=0.0,
                 time_step_size_FitzHughNagumo=0.05,
                 t_0_FitzHughNagumo=0.0,
                 a_v_FitzHughNagumo=-1/3,
                 b_v_FitzHughNagumo=0.0,
                 c_v_FitzHughNagumo=1.0,
                 d_v_FitzHughNagumo=0.0,
                 e_v_FitzHughNagumo=-1.0,
                 f_v_FitzHughNagumo=1.0,
                 time_constant_v_FitzHughNagumo=1.0,
                 a_w_FitzHughNagumo=1.0,
                 b_w_FitzHughNagumo=-0.8,
                 c_w_FitzHughNagumo=0.7,
                 threshold_FitzHughNagumo=-1.0,
                 time_constant_w_FitzHughNagumo=12.5,
                 mode_FitzHughNagumo=1.0,
                 uncorrelated_activity_FitzHughNagumo=0.0,
                 base_level_gain=0.5,
                 scaling_factor_gain=3.0,
                 params=None,
                 name=None,
                 prefs:is_pref_set=None
                 ):

        # Assign args to params and functionParams dicts
        params = self._assign_args_to_param_dicts(system=system,
                                                  modulated_mechanisms=modulated_mechanisms,
                                                  modulation=modulation,
                                                  base_level_gain=base_level_gain,
                                                  scaling_factor_gain=scaling_factor_gain,
                                                  params=params)

        super().__init__(system=system,
                         default_variable=default_variable,
                         objective_mechanism=objective_mechanism,
                         monitor_for_control=monitor_for_control,
                         function=FitzHughNagumoIntegrator(integration_method=integration_method,
                                                initial_v=initial_v_FitzHughNagumo,
                                                initial_w=initial_w_FitzHughNagumo,
                                                time_step_size=time_step_size_FitzHughNagumo,
                                                t_0=t_0_FitzHughNagumo,
                                                a_v=a_v_FitzHughNagumo,
                                                b_v=b_v_FitzHughNagumo,
                                                c_v=c_v_FitzHughNagumo,
                                                d_v=d_v_FitzHughNagumo,
                                                e_v=e_v_FitzHughNagumo,
                                                f_v=f_v_FitzHughNagumo,
                                                time_constant_v=time_constant_v_FitzHughNagumo,
                                                a_w=a_w_FitzHughNagumo,
                                                b_w=b_w_FitzHughNagumo,
                                                c_w=c_w_FitzHughNagumo,
                                                threshold=threshold_FitzHughNagumo,
                                                mode=mode_FitzHughNagumo,
                                                uncorrelated_activity=uncorrelated_activity_FitzHughNagumo,
                                                time_constant_w=time_constant_w_FitzHughNagumo,
                                                ),
                         modulation=modulation,
                         params=params,
                         name=name,
                         prefs=prefs)

    def _validate_params(self, request_set, target_set=None, context=None):
        """Validate SYSTEM, MONITOR_FOR_CONTROL and CONTROL_SIGNALS

        Check that all items in MONITOR_FOR_CONTROL are Mechanisms or OutputStates for Mechanisms in self.system
        Check that every item in `modulated_mechanisms <LCControlMechanism.modulated_mechanisms>` is a Mechanism
            and that its function has a multiplicative_param
        """

        super()._validate_params(request_set=request_set,
                                 target_set=target_set,
                                 context=context)

        if MODULATED_MECHANISMS in target_set and target_set[MODULATED_MECHANISMS]:
            spec = target_set[MODULATED_MECHANISMS]

            if not isinstance(spec, list):
                spec = [spec]

            for mech in spec:
                if isinstance (mech, str):
                    if not mech == ALL:
                        raise LCControlMechanismError("A string other than the keyword {} was specified "
                                                      "for the {} argument the constructor for {}".
                                                      format(repr(ALL), repr(MODULATED_MECHANISMS), self.name))
                elif not isinstance(mech, Mechanism):
                    raise LCControlMechanismError("The specification of the {} argument for {} "
                                                  "contained an item ({}) that is not a Mechanism.".
                                                  format(repr(MODULATED_MECHANISMS), self.name, mech))
                elif not hasattr(mech.function, MULTIPLICATIVE_PARAM):
                    raise LCControlMechanismError("The specification of the {} argument for {} "
                                                  "contained a Mechanism ({}) that does not have a {}.".
                                           format(repr(MODULATED_MECHANISMS),
                                                  self.name, mech,
                                                  repr(MULTIPLICATIVE_PARAM)))

    def _instantiate_output_states(self, context=None):
        """Instantiate ControlSignals and assign ControlProjections to Mechanisms in self.modulated_mechanisms

        If **modulated_mechanisms** argument of constructor was specified as *ALL*,
            assign all ProcessingMechanisms in Compositions to which LCControlMechanism belongs to self.modulated_mechanisms
        Instantiate ControlSignal with Projection to the ParameterState for the multiplicative_param of every
           Mechanism listed in self.modulated_mechanisms
        """
        from psyneulink.core.components.mechanisms.processing.processingmechanism import ProcessingMechanism_Base

        # *ALL* is specified for modulated_mechanisms:
        # assign all Processing Mechanisms in LCControlMechanism's Composition(s) to its modulated_mechanisms attribute
        # FIX: IMPLEMENT FOR COMPOSITION
        if isinstance(self.modulated_mechanisms, str) and self.modulated_mechanisms is ALL:
            if self.systems:
                for system in self.systems:
                    self.modulated_mechanisms = []
                    for mech in system.mechanisms:
                        if (mech not in self.modulated_mechanisms and
                                isinstance(mech, ProcessingMechanism_Base) and
                                not (isinstance(mech, ObjectiveMechanism) and mech._role is CONTROL) and
                                hasattr(mech.function, MULTIPLICATIVE_PARAM)):
                            self.modulated_mechanisms.append(mech)
            else:
                # If LCControlMechanism is not in a Process or System, defer implementing OutputStates until it is
                return

        # Get the name of the multiplicative_param of each Mechanism in self.modulated_mechanisms
        if self.modulated_mechanisms:
            # Create (param_name, Mechanism) specification for **control_signals** argument of ControlSignal constructor
            if not isinstance(self.modulated_mechanisms, list):
                self._modulated_mechanisms = [self.modulated_mechanisms]
            multiplicative_param_names = []
            for mech in self.modulated_mechanisms:
                multiplicative_param_names.append(mech.function.multiplicative_param)
            ctl_sig_projs = []
            for mech, mult_param_name in zip(self.modulated_mechanisms, multiplicative_param_names):
                ctl_sig_projs.append((mult_param_name, mech))
            self.control_signals = [{PROJECTIONS: ctl_sig_projs}]

        super()._instantiate_output_states(context=context)

    def _execute(
        self,
        variable=None,
        execution_id=None,
        runtime_params=None,
        context=None
    ):
        """Updates LCControlMechanism's ControlSignal based on input and mode parameter value
        """
        # IMPLEMENTATION NOTE:  skip ControlMechanism._execute since it is a stub method that returns input_values
        output_values = super(ControlMechanism, self)._execute(
            variable=variable,
            execution_id=execution_id,
            runtime_params=runtime_params,
            context=context
        )

        gain_t = self.parameters.scaling_factor_gain._get(execution_id) * output_values[1] \
                 + self.parameters.base_level_gain._get(execution_id)

        return gain_t, output_values[0], output_values[1], output_values[2]

    def _get_mech_params_type(self, ctx):
        return ctx.convert_python_struct_to_llvm_ir((self.scaling_factor_gain, self.base_level_gain))

    def _get_mech_params_init(self):
        return (self.scaling_factor_gain, self.base_level_gain)

    def _gen_llvm_function_postprocess(self, builder, ctx, mf_out):
        # prepend gain type (matches output[1] type)
        gain_ty = mf_out.type.pointee.elements[1]
        elements = gain_ty, *mf_out.type.pointee.elements
        elements_ty = pnlvm.ir.LiteralStructType(elements)

        # allocate new output type
        new_out = builder.alloca(elements_ty)

        # Load mechanism parameters
        params, _, _, _ = builder.function.args
        mech_params = builder.gep(params, [ctx.int32_ty(0), ctx.int32_ty(4)])
        scaling_factor_ptr = builder.gep(mech_params, [ctx.int32_ty(0), ctx.int32_ty(0)])
        base_factor_ptr = builder.gep(mech_params, [ctx.int32_ty(0), ctx.int32_ty(1)])
        scaling_factor =  builder.load(scaling_factor_ptr)
        base_factor = builder.load(base_factor_ptr)

        # Apply to the entire vector
        vi = builder.gep(mf_out, [ctx.int32_ty(0), ctx.int32_ty(1)])
        vo = builder.gep(new_out, [ctx.int32_ty(0), ctx.int32_ty(0)])

<<<<<<< HEAD
        with pnlvm.helpers.array_ptr_loop(builder, vi, "LC_gain") as (builder, index):
            in_ptr = builder.gep(vi, [ctx.int32_ty(0), index])
            val = builder.load(in_ptr)
            val = builder.fmul(val, scaling_factor)
            val = builder.fadd(val, base_factor)

            out_ptr = builder.gep(vo, [ctx.int32_ty(0), index])
            builder.store(val, out_ptr)
=======
        with pnlvm.helpers.array_ptr_loop(builder, vi, "LC_gain") as (b1, index):
            in_ptr = b1.gep(vi, [ctx.int32_ty(0), index])
            val = b1.load(in_ptr)
            val = b1.fmul(val, scaling_factor)
            val = b1.fadd(val, base_factor)

            out_ptr = b1.gep(vo, [ctx.int32_ty(0), index])
            b1.store(val, out_ptr)
>>>>>>> 77226db7

        # copy the main function return value
        for i, _ in enumerate(mf_out.type.pointee.elements):
            ptr = builder.gep(mf_out, [ctx.int32_ty(0), ctx.int32_ty(i)])
            out_ptr = builder.gep(new_out, [ctx.int32_ty(0), ctx.int32_ty(i + 1)])
            val = builder.load(ptr)
            builder.store(val, out_ptr)

        return new_out, builder

    def _gen_llvm_function_input_parse(self, builder, ctx, func, func_in):
        return func_in, builder

    @tc.typecheck
    def _add_system(self, system, role:str):
        super()._add_system(system, role)
        if isinstance(self.modulated_mechanisms, str) and self.modulated_mechanisms is ALL:
            # Call with ContextFlags.COMPONENT so that OutputStates are replaced rather than added
            self._instantiate_output_states(context=ContextFlags.COMPONENT)

    @tc.typecheck
    def add_modulated_mechanisms(self, mechanisms:list):
        """Add ControlProjections to the specified Mechanisms.
        """

        request_set = {MODULATED_MECHANISMS:mechanisms}
        target_set = {}
        self._validate_params(request_set=request_set, target_set=target_set)

        # Assign ControlProjection from the LCControlMechanism's ControlSignal
        #    to the ParameterState for the multiplicative_param of each Mechanism in mechanisms
        for mech in mechanisms:
            self.modulated_mechanisms.append(mech)
            parameter_state = mech._parameter_states[mech.multiplicative_param]
            ControlProjection(sender=self.control_signals[0],
                              receiver=parameter_state)
            # self.aux_components.append(ControlProjection(sender=self.control_signals[0],
            #                                              receiver=parameter_state))

    @tc.typecheck
    def remove_modulated_mechanisms(self, mechanisms:list):
        """Remove the ControlProjections to the specified Mechanisms.
        """

        for mech in mechanisms:
            if not mech in self.modulated_mechanisms:
                continue

            parameter_state = mech._parameter_states[mech.multiplicative_param]

            # Get ControlProjection
            for projection in parameter_state.mod_afferents:
                if projection.sender.owner is self:
                    control_projection = projection
                    break

            # Delete ControlProjection ControlSignal's list of efferents
            index = self.control_signals[0].efferents[control_projection]
            del(self.control_signals[0].efferents[index])

            # Delete ControlProjection from recipient ParameterState
            index = parameter_state.mod_afferents[control_projection]
            del(parameter_state.mod_afferents[index])

            # Delete Mechanism from self.modulated_mechanisms
            index = self.modulated_mechanisms.index(mech)
            del(self.modulated_mechanisms[index])

    def show(self):
        """Display the `OutputStates <OutputState>` monitored by the LCControlMechanism's `objective_mechanism`
        and the `multiplicative_params <Function_Modulatory_Params>` modulated by the LCControlMechanism.
        """

        print("\n---------------------------------------------------------")

        print("\n{0}".format(self.name))
        print("\n\tMonitoring the following Mechanism OutputStates:")
        if self.objective_mechanism is None:
            print("\t\tNone")
        else:
            for state in self.objective_mechanism.input_states:
                for projection in state.path_afferents:
                    monitored_state = projection.sender
                    monitored_state_mech = projection.sender.owner
                    monitored_state_index = self.monitored_output_states.index(monitored_state)

                    weight = self.monitored_output_states_weights_and_exponents[monitored_state_index][0]
                    exponent = self.monitored_output_states_weights_and_exponents[monitored_state_index][1]

                    print ("\t\t{0}: {1} (exp: {2}; wt: {3})".
                           format(monitored_state_mech.name, monitored_state.name, weight, exponent))

        print ("\n\tModulating the following parameters:".format(self.name))
        # Sort for consistency of output:
        state_names_sorted = sorted(self.output_states.names)
        for state_name in state_names_sorted:
            for projection in self.output_states[state_name].efferents:
                print ("\t\t{0}: {1}".format(projection.receiver.owner.name, projection.receiver.name))

        print ("\n---------------------------------------------------------")<|MERGE_RESOLUTION|>--- conflicted
+++ resolved
@@ -891,16 +891,6 @@
         vi = builder.gep(mf_out, [ctx.int32_ty(0), ctx.int32_ty(1)])
         vo = builder.gep(new_out, [ctx.int32_ty(0), ctx.int32_ty(0)])
 
-<<<<<<< HEAD
-        with pnlvm.helpers.array_ptr_loop(builder, vi, "LC_gain") as (builder, index):
-            in_ptr = builder.gep(vi, [ctx.int32_ty(0), index])
-            val = builder.load(in_ptr)
-            val = builder.fmul(val, scaling_factor)
-            val = builder.fadd(val, base_factor)
-
-            out_ptr = builder.gep(vo, [ctx.int32_ty(0), index])
-            builder.store(val, out_ptr)
-=======
         with pnlvm.helpers.array_ptr_loop(builder, vi, "LC_gain") as (b1, index):
             in_ptr = b1.gep(vi, [ctx.int32_ty(0), index])
             val = b1.load(in_ptr)
@@ -909,7 +899,6 @@
 
             out_ptr = b1.gep(vo, [ctx.int32_ty(0), index])
             b1.store(val, out_ptr)
->>>>>>> 77226db7
 
         # copy the main function return value
         for i, _ in enumerate(mf_out.type.pointee.elements):
