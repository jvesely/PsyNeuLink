--- conflicted
+++ resolved
@@ -653,11 +653,7 @@
 
         self._memory = []
 
-<<<<<<< HEAD
-        # Assign args to params and functionParams dicts 
-=======
         # Assign args to params and functionParams dicts
->>>>>>> 78b42636
         params = self._assign_args_to_param_dicts(retrieval_prob=retrieval_prob,
                                                   storage_prob=storage_prob,
                                                   initializer=initializer,
@@ -854,11 +850,7 @@
                     var_key_element = b2.gep(var_key_ptr, [ctx.int32_ty(0), idx2])
                     cmp_key_element = b2.gep(cmp_key_ptr, [ctx.int32_ty(0), idx2])
                     element_differs = b.fcmp_unordered('!=',
-<<<<<<< HEAD
-                                                       b.load(var_key_element), 
-=======
                                                        b.load(var_key_element),
->>>>>>> 78b42636
                                                        b.load(cmp_key_element))
                     key_differs = b2.load(key_differs_ptr)
                     key_differs = b2.or_(key_differs, element_differs)
