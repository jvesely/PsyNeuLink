--- conflicted
+++ resolved
@@ -16,13 +16,10 @@
 * `GradientOptimization`
 * `GridSearch`
 * `GaussianProcess`
-<<<<<<< HEAD
-=======
 COMMENT:
 uncomment this when ParamEstimationFunction is ready for users
 * `ParamEstimationFunction`
 COMMENT
->>>>>>> f0942937
 
 Overview
 --------
