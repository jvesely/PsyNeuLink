--- conflicted
+++ resolved
@@ -383,9 +383,9 @@
                     :default value: lambda x, y, z: True
                     :type: ``types.FunctionType``
         """
-        variable = Parameter(np.array([0, 0, 0]), read_only=True, pnl_internal=True, constructor_argument='default_variable')
-
-        objective_function = Parameter(lambda x: 0, stateful=False, loggable=False)
+        variable = Parameter(np.array([0.0, 0.0, 0.0]), read_only=True, pnl_internal=True, constructor_argument='default_variable')
+
+        objective_function = Parameter(lambda x: 0.0, stateful=False, loggable=False)
         aggregation_function = Parameter(lambda x: np.mean(x, axis=x.ndim-1), stateful=False, loggable=False)
         search_function = Parameter(lambda x: x, stateful=False, loggable=False)
         search_termination_function = Parameter(lambda x, y, z: True, stateful=False, loggable=False)
@@ -647,8 +647,10 @@
                                                                                          initial_value,
                                                                                          context)
 
-        # If  aggregation_function is specified, use it to aggregate over randomization dimension
-        if self.aggregation_function:
+        # If  aggregation_function is specified and there is a randomization dimension specified
+        # in the control signals; use the aggregation function aggregate over the samples generated
+        # for different randomized values of the control signal
+        if self.aggregation_function and self.parameters.randomization_dimension._get(context):
             aggregated_values = np.atleast_1d(self.aggregation_function(all_values))
             returned_values = aggregated_values
         else:
@@ -656,7 +658,6 @@
 
         # Return list of unique samples and aggregated values over them
         return last_sample, last_value, all_samples, returned_values
-
 
     def _sequential_evaluate(self, initial_sample, initial_value, context):
         """Sequentially evaluate every sample in search_space.
@@ -717,7 +718,7 @@
                 break
 
             # Change randomization for next sample if specified (relies on randomization being last dimension)
-            if self.owner and self.owner.parameters.same_randomization_for_all_allocations is False:
+            if self.owner and self.owner.parameters.same_seed_for_all_allocations is False:
                 self.search_space[self.parameters.randomization_dimension._get(context)].start += 1
                 self.search_space[self.parameters.randomization_dimension._get(context)].stop += 1
 
@@ -726,20 +727,16 @@
         if self.parameters.save_values._get(context):
             self.parameters.saved_values._set(all_values, context)
 
-<<<<<<< HEAD
         # Convert evaluated_samples and estimated_values to numpy arrays, stack along the last dimension
         estimated_values = np.stack(estimated_values, axis=estimated_values[0].ndim)
         evaluated_samples = np.stack(evaluated_samples, axis=evaluated_samples[0].ndim)
-=======
->>>>>>> 406f8e2a
 
         # FIX: 11/3/21: ??MODIFY TO RETURN SAME AS _grid_evaluate
         # return current_sample, current_value, evaluated_samples, estimated_values
         return current_sample, current_value, evaluated_samples, estimated_values
 
     def _grid_evaluate(self, ocm, context):
-        """Helper method for parallelizing evaluation of samples from search space.
-        """
+        """Helper method for evaluation of a grid of samples from search space via LLVM backends."""
         assert ocm is ocm.agent_rep.controller
         # Compiled evaluate expects the same variable as mech function
         variable = [input_port.parameters.value.get(context) for input_port in ocm.input_ports]
@@ -761,6 +758,13 @@
     def _report_value(self, new_value):
         """Report value returned by `objective_function <OptimizationFunction.objective_function>` for sample."""
         pass
+
+    @property
+    def num_estimates(self):
+        if self.randomization_dimension is None:
+            return 1
+        else:
+            return self.search_space[self.randomization_dimension].num
 
 
 ASCENT = 'ascent'
@@ -1473,7 +1477,8 @@
                  objective_function:tc.optional(is_function_type)=None,
                  search_space=None,
                  direction:tc.optional(tc.enum(MAXIMIZE, MINIMIZE))=None,
-                 save_values:tc.optional(bool)=None,
+                 save_samples:tc.optional(bool)=False,
+                 save_values:tc.optional(bool)=False,
                  # tolerance=0.,
                  select_randomly_from_optimal_values=None,
                  seed=None,
@@ -1501,7 +1506,7 @@
             search_termination_function=search_termination_function,
             search_space=search_space,
             select_randomly_from_optimal_values=select_randomly_from_optimal_values,
-            save_samples=True,
+            save_samples=save_samples,
             save_values=save_values,
             seed=seed,
             direction=direction,
@@ -1923,9 +1928,9 @@
             return_optimal_sample = max_value_of_max_tuples[0]
             return_optimal_value = max_value_of_max_tuples[1]
 
-            if self._return_samples:
+            if self.parameters.save_samples._get(context):
                 return_all_samples = np.concatenate(Comm.allgather(samples), axis=0)
-            if self._return_values:
+            if self.parameters.save_values._get(context):
                 return_all_values = np.concatenate(Comm.allgather(values), axis=0)
 
         else:
@@ -1953,14 +1958,23 @@
 
             # Python version
             else:
+
+                # Evaluate objective_function for each sample
                 last_sample, last_value, all_samples, all_values = self._evaluate(
                     variable=variable,
                     context=context,
                     params=params,
                 )
 
+                if all_values.size != all_samples.shape[-1]:
+                    raise ValueError(f"OptimizationFunction Error: {self}._evaluate returned misatched sizes for "
+                                     f"samples and values. This is likely due to a bug in the implementation of "
+                                     f"{self.__class__} _evaluate method.")
+
+                # Find the optimal value(s)
                 optimal_value_count = 1
-                value_sample_pairs = zip(all_values, all_samples)
+                value_sample_pairs = zip(all_values.flatten(),
+                                         [all_samples[:,i] for i in range(all_samples.shape[1])])
                 value_optimal, sample_optimal = next(value_sample_pairs)
 
                 select_randomly = self.parameters.select_randomly_from_optimal_values._get(context)
@@ -1982,9 +1996,11 @@
                         value_optimal, sample_optimal = value, sample
                         optimal_value_count = 1
 
-            if self._return_samples:
+            if self.parameters.save_samples._get(context):
+                self.parameters.saved_samples._set(all_samples, context)
                 return_all_samples = all_samples
-            if self._return_values:
+            if self.parameters.save_values._get(context):
+                self.parameters.saved_values._set(all_values, context)
                 return_all_values = all_values
 
         return sample_optimal, value_optimal, return_all_samples, return_all_values
