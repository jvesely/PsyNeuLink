# Princeton University licenses this file to You under the Apache License, Version 2.0 (the "License");
# you may not use this file except in compliance with the License.  You may obtain a copy of the License at:
#     http://www.apache.org/licenses/LICENSE-2.0
# Unless required by applicable law or agreed to in writing, software distributed under the License is distributed
# on an "AS IS" BASIS, WITHOUT WARRANTIES OR CONDITIONS OF ANY KIND, either express or implied.
# See the License for the specific language governing permissions and limitations under the License.


# ********************************************** Component  ************************************************************


"""
Contents
--------

* `Component_Overview`
* `Component_Creation`
    * `Component_Deferred_Init`
* `Component_Structure`
    * `Component_Structural_Attributes`
        * `Variable <Component_Variable>`
        * `Function <Component_Function>`
        * `Value <Component_Value>`
        * `Log <Component_Log>`
        * `Name <Component_Name>`
        * `Preferences <Component_Prefs>`
    * `User_Modifiable_Parameters`
    * `Methods <Component_Methods>`
* `Component_Execution`
    * `Component_Execution_Initialization`
    * `Component_Execution_Termination`
    * `Component_Execution_Count_and_Time`
* `Component_Class_Reference`


.. _Component_Overview:

Overview
--------

Component is the base class for all of the objects used to create `Compositions <Composition>` in PsyNeuLink.
It defines a common set of attributes possessed, and methods used by all Component objects.

.. _Component_Creation:

Creating a Component
--------------------

A Component is never created by calling the constructor for the Component base class.  However, its ``__init__()``
method is always called when a Component subclass is instantiated; that, in turn, calls a standard set of methods
(listed `below <Component_Methods>`) as part of the initialization procedure.  Every Component has a core set of
`configurable parameters <Parameters>` that can be specified in the arguments of the constructor, as well
as additional parameters and attributes that may be specific to particular Components, many of which can be modified
by the user, and some of which provide useful information about the Component (see `User_Modifiable_Parameters`
and `Informational Attributes` below).

.. _Component_Deferred_Init:

*Deferred Initialization*
~~~~~~~~~~~~~~~~~~~~~~~~~

If information necessary to complete initialization is not specified in the constructor (e.g, the **owner** for a
`Port <Port_Base.owner>`, or the **sender** or **receiver** for a `Projection <Projection_Structure>`), then its
full initialization is deferred until its the information is available (e.g., the `Port <Port>` is assigned to a
`Mechanism <Mechanism>`, or a `Projection <Projection>` is assigned its `sender <Projection_Base.sender>` and `receiver
<Projection_Base.receiver>`).  This allows Components to be created before all of the information they require is
available (e.g., at the beginning of a script). However, for the Component to be operational, its initialization must
be completed by a call to it `deferred_init` method.  This is usually done automatically when the Component is
assigned to another Component to which it belongs (e.g., assigning a Port to a Mechanism) or to a Composition (e.g.,
a Projection to the `pathway <Process.pahtway>`) of a `Process`), as appropriate.

.. _Component_Structure:

Component Structure
-------------------

.. _Component_Structural_Attributes:

*Core Structural Attributes*
~~~~~~~~~~~~~~~~~~~~~~~~~~~~

Every Component has the following set of core structural attributes. These attributes are not meant to be changed by the
user once the component is constructed, with the one exception of `prefs <Component_Prefs>`.

.. _Component_Variable:

* **variable** - used as the input to its `function <Component_Function>`.  Specification of the **default_variable**
  argument in the constructor for a Component determines both its format (e.g., whether its value is numeric, its
  dimensionality and shape if it is an array, etc.) as well as its default value (the value used when the Component
  is executed and no input is provided), and takes precedence over the specification of `size <Component_Size>`.

  .. note::
    Internally, the attribute **variable** is not directly used as input to functions, to allow for parallelization.
    The attribute is maintained as a way for the user to monitor variable along the execution chain.
    During parallelization however, the attribute may not accurately represent the most current value of variable
    being used, due to asynchrony inherent to parallelization.

.. _Component_Size:

* **size** - the dimension of the `variable <Component.variable>` attribute.  The **size** argument of the
  constructor for a Component can be used as a convenient method for specifying the `variable <Component_Variable>`,
  attribute in which case it will be assigned as an array of zeros of the specified size.  For example,
  setting  **size** = 3 is equivalent to setting **variable** = [0, 0, 0] and setting **size** = [4, 3] is equivalent
  to setting **variable** = [[0, 0, 0, 0], [0, 0, 0]].

.. _Component_Function:

* **function** - determines the computation that a Component carries out. It is always a PsyNeuLink `Function
  <Function>` object (itself also a PsyNeuLink Component).

  .. note::
     The `function <Component.function>` of a Component can be assigned either a `Function` object or any other
     callable object in python.  If the latter is assigned, it is "wrapped" in a `UserDefinedFunction`.

  All Components have a default `function <Component.function>` (with a default set of parameters), that is used if it
  is not otherwise specified.  The `function <Component.function>` can be specified in the
  **function** argument of the constructor for the Component, using one of the following:

    * **class** - this must be a subclass of `Function <Function>`, as in the following example::

        my_component = SomeComponent(function=SomeFunction)

      This will create a default instance of the specified subclass, using default values for its parameters.

    * **Function** - this can be either an existing `Function <Function>` object or the constructor for one, as in the
      following examples::

        my_component = SomeComponent(function=SomeFunction)

        or

        some_function = SomeFunction(some_param=1)
        my_component = SomeComponent(some_function)

      The specified Function will be used as a template to create a new Function object that is assigned to the
      `function` attribute of the Component.

      .. note::

        In the current implementation of PsyNeuLink, if a `Function <Function>` object (or the constructor for one) is
        used to specify the `function <Component.function>` attribute of a Component, the Function object specified (or
        created) will only *itself* be assigned to the Component if it does not already belong to another Component.
        Otherwise, it is copied, and the copy is assigned to the Component.
        This is so that `Functions <Function>` can be used as templates for
        more than one Component, without being assigned simultaneously to multiple Components.

  A `function <Component.function>` can also be specified in an entry of a
  `parameter specification dictionary <ParameterPort_Specification>` assigned to the
  **params** argument of the constructor for the Component, with the keyword *FUNCTION* as its key, and one of the
  specifications above as its value, as in the following example::

        my_component = SomeComponent(params={FUNCTION:SomeFunction(some_param=1)})

.. _Component_Value:

* **value** - the `value <Component.value>` attribute contains the result (return value) of the Component's
  `function <Component.function>` after the function is called.
..

.. _Component_Log:

* **log** - the `log <Component.log>` attribute contains the Component's `Log`, that can be used to record its
  `value <Component.value>`, as well as that of Components that belong to it, during initialization, validation,
  execution and learning.  It also has four convenience methods -- `loggable_items <Log.loggable_items>`, `set_log_conditions
  <Log.set_log_conditions>`, `log_values <Log.log_values>` and `logged_items <Log.logged_items>` -- that provide access to the
  corresponding methods of its Log, used to identify, configure and track items for logging.
..

.. _Component_Name:

* **name** - the `name <Component.name>` attribute contains the name assigned to the Component when it was created.
  If it was not specified, a default is assigned by the registry for subclass (see :doc:`Registry <LINK>` for
  conventions used in assigning default names and handling of duplicate names).
..

.. _Component_Prefs:

* **prefs** - the `prefs <Components.prefs>` attribute contains the `PreferenceSet` assigned to the Component when
  it was created.  If it was not specified, a default is assigned using `classPreferences` defined in ``__init__.py``
  Each individual preference is accessible as an attribute of the Component, the name of which is the name of the
  preference (see `PreferenceSet <LINK>` for details).


.. _User_Modifiable_Parameters:

*Parameters*
~~~~~~~~~~~~

.. _Component_Parameters:

A Component defines its `parameters <Parameters>` in its *parameters* attribute, which contains a collection of
`Parameter` objects, each of which stores a Parameter's values, `default values <Component.defaults>`, and various
`properties <Parameter_Attributes_Table>` of the parameter.

* `Parameters <Component.Parameters>` - a `Parameters class <Parameters>` defining parameters and their default values that
    are used for all Components, unless overridden.

  All of the parameters listed in the *parameters* class can be modified by the user (as described above).  Some
  can also be modified by `ControlSignals <ControlSignal>` when a `System executes <System_Execution_Control>`. In
  general, only parameters that take numerical values and/or do not affect the structure, mode of operation,
  or format of the values associated with a Component can be subject to modulation.  For example, for a
  `TransferMechanism`, `clip <TransferMechanism.clip>`, `initial_value <TransferMechanism.initial_value>`,
  `integrator_mode <TransferMechanism.integrator_mode>`, `input_ports <Mechanism_Base.input_ports>`,
  `output_ports`, and `function <Mechanism_Base.function>`, are all listed in parameters, and are user-modifiable,
  but are not subject to modulation; whereas `noise <TransferMechanism.noise>` and `integration_rate
  <TransferMechanism.integration_rate>` can all be subject to modulation.
  Parameters that are subject to modulation have the
  `modulable <Parameter.modulable>` attribute set to True and are
  associated with a `ParameterPort` to which the ControlSignals
  can project (by way of a `ControlProjection`).

.. _Component_Function_Params:

* **initial_function_parameters** - the `initial_function_parameters <Component.function>` attribute contains a dictionary of the parameters
  for the Component's `function <Component.function>` and their values, to be used to instantiate the function.  Each entry is the name of a parameter, and its
  value is the value of that parameter. The parameters for a function can be specified when the Component is created in one of
  the following ways:

      * in an argument of the **Component's constructor** -- if all of the allowable functions for a Component's
        `function <Component.function>` share some or all of their parameters in common, the shared paramters may appear
        as arguments in the constructor of the Component itself, which can be used to set their values.

      * in an entry of a `parameter specification dictionary <ParameterPort_Specification>` assigned to the
        **params** argument of the constructor for the Component.  The entry must use the keyword
        FUNCTION_PARAMS as its key, and its value must be a dictionary containing the parameters and their values.
        The key for each entry in the FUNCTION_PARAMS dictionary must be the name of a parameter, and its value the
        parameter's value, as in the example below::

            my_component = SomeComponent(function=SomeFunction
                                         params={FUNCTION_PARAMS:{SOME_PARAM=1, SOME_OTHER_PARAM=2}})

  The parameters of functions for some Components may allow other forms of specification (see
  `ParameterPort_Specification` for details concerning different ways in which the value of a
  parameter can be specified).


COMMENT:
FIX: STATEMENT ABOVE ABOUT MODIFYING EXECUTION COUNT VIOLATES THIS DEFINITION, AS PROBABLY DO OTHER ATTRIBUTES
  * parameters are things that govern the operation of the Mechanism (including its function) and/or can be
    modified/modulated
  * attributes include parameters, but also read-only attributes that reflect but do not determine the operation
    (e.g., EXECUTION_COUNT)
COMMENT

.. _Component_Methods:

*Component Methods*
~~~~~~~~~~~~~~~~~~~

COMMENT:
   FOR DEVELOPERS:

    There are two sets of methods that belong to every Component: one set that is called when it is initialized; and
    another set that can be called to perform various operations common to all Components.  Each of these is described
    briefly below.  All of these methods can be overridden by subclasses to implement customized operations, however
    it is strongly recommended that the method be called on super() at some point, so that the standard operations are
    carried out.  Whether customization operations should be performed before or after the call to super is discussed in
    the descriptions below where relevant.

    .. _Component_Initialization_Methods:

    Initialization Methods
    ^^^^^^^^^^^^^^^^^^^^^^

    These methods can be overridden by the subclass to customize the initialization process, but should always call the
    corresponding method of the Component base class (using ``super``) to insure full initialization.  There are two
    categories of initializion methods:  validation and instantiation.


    .. _Component_Validation_Methods:

    * **Validation methods** perform a strictly *syntactic* check, to determine if a value being validated conforms
    to the format expected for it by the Component (i.e., the type of the value and, if it is iterable, the type its
    elements and/or its length).  The value itself is not checked in any other way (e.g., whether it equals a particular
    value or falls in a specified range).  If the validation fails, and exception is raised.  Validation methods never
    make changes the actual value of an attribute, but they may change its format (e.g., from a list to an ndarray) to
    comply with requirements of the Component.

      * `_validate_variable <Component._validate_variable>` validates the value provided to the keyword:`variable`
        argument in the constructor for the Component.  If it is overridden, customized validation should generally
        performed *prior* to the call to super(), to allow final processing by the Component base class.

      * `_validate_params <Component._validate_params>` validates the value of any parameters specified in the
        constructor for the Component (whether they are made directly in the argument for a parameter, or in a
        `parameter specification dictionary <ParameterPort_Specification>`.  If it is overridden by a subclass,
        customized validation should generally be performed *after* the call to super().

    * **Instantiation methods** create, assign, and/or perform *semantic* checks on the values of Component attributes.
      Semantic checks may include value and/or range checks, as well as checks of formatting and/or value
      compatibility with other attributes of the Component and/or the attributes of other Components (for example, the
      _instantiate_function method checks that the input of the Component's `function <Comonent.function>` is compatible
      with its `variable <Component.variable>`).

      * `_handle_size <Component._handle_size>` converts the `variable <Component.variable>` and `size <Component.size>`
        arguments to the correct dimensions (for `Mechanism <Mechanism>`, this is a 2D array and 1D
        array, respectively). If **variable** is not passed as an argument, this method attempts to infer `variable
        <Component.variable>` from the **size** argument, and vice versa if the **size** argument is missing.
        The _handle_size method then checks that the **size** and **variable** arguments are compatible.

      * `_instantiate_defaults <Component._instantiate_defaults>` first calls the validation methods, and then
        assigns the default values for all of the attributes of the instance of the Component being created.

        _instantiate_attributes_before_function
        _instantiate_function
        _instantiate_attributes_after_function

    .. _Component_Callable_Methods:

    Callable Methods
    ^^^^^^^^^^^^^^^^

    initialize
COMMENT

.. _Component_Assign_Params:

* **reset_params** - reset the value of all parameters to a set of default values as specified in its **mode**
  argument, using a value of `ResetMode <Component_ResetMode>`.

.. _Component_Execution:

Execution
---------

Calls the :keyword:`execute` method of the subclass that, in turn, calls its :keyword:`function`.
The following attributes control and provide information about the execution of a Component:

.. _Component_Execution_Initialization:

*Initialization*
~~~~~~~~~~~~~~~~

.. _Component_Reinitialize_When:

* **reinitialize_when** - contains a `Condition`; when this condition is satisfied, the Component calls its
  `reinitialize <Component.reinitialize>` method. The `reinitialize <Component.reinitialize>` method is executed
  without arguments, meaning that the relevant function's `initializer<IntegratorFunction.initializer>` attribute
  (or equivalent -- initialization attributes vary among functions) is used for reinitialization. Keep in mind that
  the `reinitialize <Component.reinitialize>` method and `reinitialize_when <Component.reinitialize_when>` attribute
  only exist for Mechanisms that have `stateful <Parameter.stateful>` Parameters, or that have a `function
  <Mechanism.function>` with `stateful <Parameter.stateful>` Parameters.

  .. note::

        Currently, only Mechanisms reinitialize when their reinitialize_when Conditions are satisfied. Other types of
        Components do not reinitialize.

.. _:
Component_Execution_Termination
*Termniation*
~~~~~~~~~~~~~

.. _Component_Is_Finished:

* **is_finished** -- method that determines whether execution of the Component is complete for a `TRIAL`;  it is only
  used if `execute_until_finished <Component_Execute_Until_Finished>` is True.

.. _Component_Execute_Until_Finished:

* **execute_until_finished** -- determines whether Component executes until its `is_finished` method returns True.  If
  it is False, then the Component executes only once per call to its `execute <Component.execute>` method,  irrespective
  of its `is_finished` method;  if it is True then, depending on how its class implements and handles its
  `is_finished` method, the Component may execute more than once per call to its `execute <Component.execute>` method.

.. _Component_Num_Executions_Before_Finished:

* **num_executions_before_finished** -- contains the number of times the Component has executed prior to finishing
  (and since it last finished);  depending upon the class, these may all be within a single call to the Component's
  `execute <Component.execute>` method, or extend over several calls.  Note that this is distinct from the
  `execution_count <Comopnent.execution_count>` attribute, that contains the total number of times the Component
  has executed in its "life."

.. _Component_Max_Executions_Before_Finished:

* **max_executions_before_finished** -- determines the maximum number of executions allowed before finishing
  (i.e., the maxmium allowable value of `num_executions_before_finished <Component.num_executions_before_finished>`).
  If it is exceeded, a warning message is generated.  Note that this only pertains to `num_executions_before_finished
  <Component_Num_Executions_Before_Finished>`, and not its `execution_count <Component_Execution_Count>`, which can be
  unlimited.

.. _Component_Execution_Count_and_Time:

*Count and Time*
~~~~~~~~~~~~~~~~

.. _Component_Execution_Count:

* **execution_count** -- maintains a record of the number of times a Component has executed since it was constructed,
  *excluding*  executions carried out during initialization and validation, but including all others whether they are
  of the Component on its own are as part of a `Composition`, and irresective of the `context <Context>` in which
  they are occur. The value can be changed "manually" or programmatically by assigning an integer
  value directly to the attribute.  Note that this is the distinct from the `num_executions_before_finished
  <Component_Num_Executions_Before_Finished>` attribute.

.. _Component_Current_Execution_Time:

* **current_execution_time** -- maintains the `Time` of the last execution of the Component in the context of the
  `Composition`'s current `scheduler <Composition.scheduler`, and is stored as a `time
  <Context.time>` tuple of values indicating the `TimeScale.TRIAL`,  `TimeScale.PASS`, and `TimeScale.TIME_STEP` of the
  last execution.


.. _Component_Class_Reference:

Class Reference
---------------

COMMENT:

This module defines the Component abstract class

It also contains:

- arg_name definitions for primary Component categories:
    Process
    Mechanism
        types:
            DDM
            [PDP]
    Projection
        types:
            MappingProjection
            ControlProjection
            LearningProjection
    Function
COMMENT

"""
import base64
import copy
import dill
import inspect
import logging
import numbers
import re
import types
import warnings
import weakref

from abc import ABCMeta
from collections.abc import Iterable
from collections import OrderedDict, UserDict
from enum import Enum, IntEnum

import numpy as np
import typecheck as tc

from psyneulink.core import llvm as pnlvm
from psyneulink.core.globals.context import Context, ContextError, ContextFlags, INITIALIZATION_STATUS_FLAGS, _get_time, handle_external_context
from psyneulink.core.globals.json import JSONDumpable
from psyneulink.core.globals.keywords import \
    CONTEXT, CONTROL_PROJECTION, DEFERRED_INITIALIZATION, EXECUTE_UNTIL_FINISHED, \
    FUNCTION, FUNCTION_COMPONENT_CATEGORY, FUNCTION_PARAMS, INIT_FULL_EXECUTE_METHOD, INPUT_PORTS, \
    LEARNING, LEARNING_PROJECTION, LOG_ENTRIES, MATRIX, MAX_EXECUTIONS_BEFORE_FINISHED, \
    MODEL_SPEC_ID_PSYNEULINK, MODEL_SPEC_ID_GENERIC, MODEL_SPEC_ID_TYPE, MODEL_SPEC_ID_PARAMETER_SOURCE, \
    MODEL_SPEC_ID_PARAMETER_VALUE, MODEL_SPEC_ID_INPUT_PORTS, MODEL_SPEC_ID_OUTPUT_PORTS, \
    MODULATORY_SPEC_KEYWORDS, NAME, OUTPUT_PORTS, PARAMS, PREFS_ARG, \
    REINITIALIZE_WHEN, SIZE, VALUE, VARIABLE
from psyneulink.core.globals.log import LogCondition
from psyneulink.core.globals.parameters import Defaults, Parameter, ParameterAlias, ParameterError, ParametersBase, copy_parameter_value
from psyneulink.core.globals.preferences.basepreferenceset import BasePreferenceSet, VERBOSE_PREF
from psyneulink.core.globals.preferences.preferenceset import \
    PreferenceEntry, PreferenceLevel, PreferenceSet, _assign_prefs
from psyneulink.core.globals.registry import register_category
from psyneulink.core.globals.utilities import ContentAddressableList, ReadOnlyOrderedDict, convert_all_elements_to_np_array, convert_to_np_array, copy_iterable_with_shared, get_deepcopy_with_shared, is_instance_or_subclass, is_matrix, iscompatible, kwCompatibilityLength, prune_unused_args, unproxy_weakproxy, get_all_explicit_arguments, call_with_pruned_args
from psyneulink.core.scheduling.condition import Never

__all__ = [
    'Component', 'COMPONENT_BASE_CLASS', 'component_keywords', 'ComponentError', 'ComponentLog',
    'DefaultsFlexibility', 'DeferredInitRegistry', 'parameter_keywords', 'ResetMode',
]

logger = logging.getLogger(__name__)

component_keywords = {NAME, VARIABLE, VALUE, FUNCTION, FUNCTION_PARAMS, PARAMS, PREFS_ARG, CONTEXT}

DeferredInitRegistry = {}


def get_deepcopy_with_shared_Components(shared_keys=None):
    return get_deepcopy_with_shared(shared_keys, (Component, ComponentsMeta))


class ResetMode(Enum):
    """

    .. _Component_ResetMode:

    ResetModes used for **reset_params**:

    .. _CURRENT_TO_INSTANCE_DEFAULTS:

    *CURRENT_TO_INSTANCE_DEFAULTS*
      • resets all current values to instance default values.

    .. _INSTANCE_TO_CLASS:

    *INSTANCE_TO_CLASS*
      • resets all instance default values to class default values.

    .. _ALL_TO_CLASS_DEFAULTS:

    *ALL_TO_CLASS_DEFAULTS*
      • resets all current values and instance default values to \
      class default values

    """
    CURRENT_TO_INSTANCE_DEFAULTS = 0
    INSTANCE_TO_CLASS = 1
    ALL_TO_CLASS_DEFAULTS = 2


class DefaultsFlexibility(Enum):
    """
        Denotes how rigid an assignment to a default is. That is, how much, if at all
        it can be modified to suit the purpose of a method/owner/etc.

        e.g. when assigning a Function to a Mechanism:

            ``pnl.TransferMechanism(default_variable=[0, 0], function=pnl.Linear())``

            the Linear function is assigned a default variable ([0]) based on it's ClassDefault,
            which conflicts with the default variable specified by its future owner ([0, 0]). Since
            the default for Linear was not explicitly stated, we allow the TransferMechanism to
            reassign the Linear's default variable as needed (`FLEXIBLE`)

    Attributes
    ----------

    FLEXIBLE
        can be modified in any way

    RIGID
        cannot be modifed in any way

    INCREASE_DIMENSION
        can be wrapped in a single extra dimension

    """
    FLEXIBLE = 0
    RIGID = 1
    INCREASE_DIMENSION = 2


parameter_keywords = set()

# suppress_validation_preference_set = BasePreferenceSet(prefs = {
#     PARAM_VALIDATION_PREF: PreferenceEntry(False,PreferenceLevel.INSTANCE),
#     VERBOSE_PREF: PreferenceEntry(False,PreferenceLevel.INSTANCE),
#     REPORT_OUTPUT_PREF: PreferenceEntry(True,PreferenceLevel.INSTANCE)})


class ComponentLog(IntEnum):
    NONE            = 0
    ALL = 0
    DEFAULTS = NONE


class ComponentError(Exception):
    def __init__(self, error_value):
        self.error_value = error_value

    def __str__(self):
        return repr(self.error_value)


def make_parameter_property(name):
    def getter(self):
        return getattr(self.parameters, name)._get(self.most_recent_context)

    def setter(self, value):
        getattr(self.parameters, name)._set(value, self.most_recent_context)

    return property(getter).setter(setter)


def _has_initializers_setter(value, owning_component=None, context=None):
    """
    Assign has_initializers status to Component and any of its owners up the hierarchy.
    """
    if value:
        # only update owner's attribute if setting to True, because there may be
        # other children that have initializers
        try:
            owning_component.owner.parameters.has_initializers._set(value, context)
        except AttributeError:
            # no owner
            pass

    return value

# *****************************************   COMPONENT CLASS  ********************************************************

class ComponentsMeta(ABCMeta):
    def __init__(self, *args, **kwargs):
        super().__init__(*args, **kwargs)

        self.defaults = Defaults(owner=self)
        try:
            parent = self.__mro__[1].parameters
        except AttributeError:
            parent = None
        self.parameters = self.Parameters(owner=self, parent=parent)

        for param in self.parameters:
            if not hasattr(self, param.name):
                setattr(self, param.name, make_parameter_property(param.name))

    # consider removing this for explicitness
    # but can be useful for simplicity
    @property
    def class_defaults(self):
        return self.defaults


class Component(JSONDumpable, metaclass=ComponentsMeta):
    """Base class for Component.
    The arguments below are ones that can be used in the constructor for any Component subclass.

    .. note::
       Component is an abstract class and should *never* be instantiated by a direct call to its constructor.
       It should be instantiated using the constructor for a subclass.

    COMMENT:
    FOR API DOCUMENTATION:
        The Component itself can be called without any arguments (in which case it uses its instance defaults) or
            one or more variables (as defined by the subclass) followed by an optional params dictionary
        The variable(s) can be a function reference, in which case the function is called to resolve the value;
            however:  it must be "wrapped" as an item in a list, so that it is not called before being passed
                      it must of course return a variable of the type expected for the variable
        The size argument is an int or array of ints, which specify the size of variable and set variable to be array(s)
            of zeros.
        The default variableList is a list of default values, one for each of the variables defined in the child class
        The params argument is a dictionary; the key for each entry is the parameter name, associated with its value.
            + Component subclasses can define the param FUNCTION:<method or Function class>
        The instance defaults can be assigned at initialization or using the _instantiate_defaults class method;
            - if instance defaults are not assigned on initialization, the corresponding class defaults are assigned
        Each Component child class must initialize itself by calling super(childComponentName).__init__()
            with a default value for its variable, and optionally an instance default paramList.

        A subclass MUST either:
            - implement a <class>.function method OR
            - specify a default Function
            - this is checked in Component._instantiate_function()
            - if params[FUNCTION] is NOT specified, it is assigned to self.function (so that it can be referenced)
            - if params[FUNCTION] IS specified, it assigns it's value to self.function (superceding existing value):
                self.function is aliased to it (in Component._instantiate_function):
                    if FUNCTION is found on initialization:
                        if it is a reference to an instantiated function, self.function is pointed to it
                        if it is a class reference to a function:
                            it is instantiated using self.defaults.variable and FUNCTION_PARAMS (if they are there too)
                            this works, since _validate_params is always called after _validate_variable
                            so self.defaults.variable can be used to initialize function
                            to the method referenced by self.defaults.function
                    if self.function is found, an exception is raised

        NOTES:
            * In the current implementation, validation is:
              - top-level only (items in lists, tuples and dictionaries are not checked, nor are nested items)
              - for type only (it is oblivious to content)
              - forgiving (e.g., no distinction is made among numberical types)
            * However, more restrictive validation (e.g., recurisve, range checking, etc.) can be achieved
                by overriding the class _validate_variable and _validate_params methods

    COMMENT

    Arguments
    ---------

    default_variable : scalar, list or array : default [[0]]
        specifies template for the input to the Component's `function <Component.function>`.

    size : int, list or np.ndarray of ints : default None
        specifies default_variable as array(s) of zeros if **default_variable** is not passed as an argument;
        if **default_variable** is specified, it takes precedence over the specification of **size**.

    COMMENT:
    param_defaults :   :  default None,
    COMMENT

    function : function : default Linear
       specifies function used to transform `variable <Component.variable>` into `value
       <Component.value>`;  must take an input of the same shape as `variable <Component.variable>`.

    params : Dict[param keyword: param value] : default None
        a `parameter dictionary <ParameterPort_Specification>` that can be used to specify the parameters for
        the Component and/or a custom function and its parameters. Values specified for parameters in the dictionary
        override any assigned to those parameters in arguments of the constructor.

    name : str : default see `name <Component_Name>`
        a string used for the name of the Component;  default is assigned by relevant `Registry <LINK>` for Component
        (see `Naming` for conventions used for default and duplicate names).

    prefs : PreferenceSet or specification dict : default Component.classPreferences
        specifies the `PreferenceSet` for the Component (see `prefs <Component_Base.prefs>` for details).

    context : Context : default None
        specifies `context <Context>` in which Component is being initialized or executed.


    Attributes
    ----------

    variable : 2d np.array
        see `variable <Component_Variable>`

    size : int or array of ints
        see `size <Component_Size>`

    function : Function, function or method
        see `function <Component_Function>`

    value : 2d np.array
        see `value <Component_Value>`

    log : Log
        see `log <Component_Log>`

    execution_count : int
        see `execution_count <Component_Execution_Count>`

    current_execution_time : tuple(`Time.RUN`, `Time.TRIAL`, `Time.PASS`, `Time.TIME_STEP`)
        see `current_execution_time <Component_Current_Execution_Time>`

    execute_until_finished : bool
        see `execute_until_finished <Component_Execute_Until_Finished>`

    num_executions_before_finished : int
        see `num_executions_before_finished <Component_Num_Executions_Before_Finished>`

    max_executions_before_finished : bool
        see `max_executions_before_finished <Component_Max_Executions_Before_Finished>`

    reinitialize_when : `Condition`
        see `reinitialize_when <Component_Reinitialize_When>`

    name : str
        see `name <Component_Name>`

    prefs : PreferenceSet
        see `prefs <Component_Prefs>`

    parameters
        see `parameters <Component_Parameters>`

    defaults
        an object that provides access to the default values of a `Component's` `parameters`

    initialization_status : field of flags attribute
        indicates the state of initialization of the Component;
        one and only one of the following flags is always set:

            * `DEFERRED_INIT <ContextFlags.DEFERRED_INIT>`
            * `INITIALIZING <ContextFlags.INITIALIZING>`
            * `VALIDATING <ContextFlags.VALIDATING>`
            * `INITIALIZED <ContextFlags.INITIALIZED>`
            * `REINITIALIZED <ContextFlags.REINITIALIZED>`
            * `UNINITIALIZED <ContextFlags.UNINITALIZED>`

    COMMENT:
    FIX: THESE USED TO BE IN CONSTRUCTORS FOR ALL SUBCLASSES.  INTEGRATE WITH ABOVE
    params : Dict[param keyword: param value] : default None
        a `parameter dictionary <ParameterPort_Specification>` that can be used to specify the parameters for
        the InputPort or its function, and/or a custom function and its parameters. Values specified for parameters in
        the dictionary override any assigned to those parameters in arguments of the constructor.

    name : str : default see `name <InputPort.name>`
        specifies the name of the InputPort; see InputPort `name <InputPort.name>` for details.

    prefs : PreferenceSet or specification dict : default Port.classPreferences
        specifies the `PreferenceSet` for the InputPort; see `prefs <InputPort.prefs>` for details.
    COMMENT

    """

    #CLASS ATTRIBUTES
    className = "COMPONENT"
    suffix = " " + className
# IMPLEMENTATION NOTE:  *** CHECK THAT THIS DOES NOT CAUSE ANY CHANGES AT SUBORDNIATE LEVELS TO PROPOGATE EVERYWHERE
    componentCategory = None
    componentType = None

    standard_constructor_args = [REINITIALIZE_WHEN, EXECUTE_UNTIL_FINISHED, MAX_EXECUTIONS_BEFORE_FINISHED]

    # helper attributes for JSON model spec
    _model_spec_id_parameters = 'parameters'

    _model_spec_generic_type_name = NotImplemented
    """
        string describing this class's generic type in universal model
        specification,
        if it exists and is different than the class name
    """

    _model_spec_class_name_is_generic = False
    """
        True if the class name is the class's generic type in universal model specification,
        False otherwise
    """

    class Parameters(ParametersBase):
        """
            The `Parameters` that are associated with all `Components`

            Attributes
            ----------

                variable
                    see `variable <Component_Variable>`

                    :default value: numpy.array([0])
                    :type: ``numpy.ndarray``
                    :read only: True

                value
                    see `value <Component_Value>`

                    :default value: numpy.array([0])
                    :type: ``numpy.ndarray``
                    :read only: True

                execute_until_finished
                    see `execute_until_finished <Component_Execute_Until_Finished>`

                    :default value: True
                    :type: ``bool``

                execution_count
                    see `execution_count <Component_Execution_Count>`

                    :default value: 0
                    :type: ``int``
                    :read only: True

                has_initializers
                    see `has_initializers <Component.has_initializers>`

                    :default value: False
                    :type: ``bool``

                is_finished_flag
                    internal parameter used by some Component types to track previous status of is_finished() method,
                    or to set the status reported by the is_finished (see `is_finished <Component_Is_Finished>`

                    :default value: True
                    :type: ``bool``

                max_executions_before_finished
                    see `max_executions_before_finished <Component_Max_Executions_Before_Finished>`

                    :default value: 1000
                    :type: ``int``

                num_executions_before_finished
                    see `num_executions_before_finished <Component_Num_Executions_Before_Finished>`

                    :default value: 0
                    :type: ``int``
                    :read only: True
        """
        variable = Parameter(np.array([0]), read_only=True, pnl_internal=True, constructor_argument='default_variable')
        value = Parameter(np.array([0]), read_only=True, pnl_internal=True)
        has_initializers = Parameter(False, setter=_has_initializers_setter, pnl_internal=True)
        # execution_count ios not stateful because it is a global counter;
        #    for context-specific counts should use schedulers which store this info
        execution_count = Parameter(0,
                                    read_only=True,
                                    loggable=False,
                                    stateful=False,
                                    fallback_default=True,
                                    pnl_internal=True)
        is_finished_flag = Parameter(True, loggable=False, stateful=True)
        execute_until_finished = True
        num_executions_before_finished = Parameter(0, read_only=True)
        max_executions_before_finished = Parameter(1000, modulable=False)

        def _parse_variable(self, variable):
            if variable is None:
                return variable

            try:
                return np.asarray(variable)
            except ValueError:
                return convert_all_elements_to_np_array(variable)

        def _validate_variable(self, variable):
            return None

        def _parse_modulable(self, param_name, param_value):
            from psyneulink.core.components.functions.distributionfunctions import DistributionFunction
            # assume 2-tuple with class/instance as second item is a proper
            # modulatory spec, can possibly add in a flag on acceptable
            # classes in the future
            if (
                isinstance(param_value, tuple)
                and len(param_value) == 2
                and (
                    is_instance_or_subclass(param_value[1], Component)
                    or (
                        isinstance(param_value[1], str)
                        and param_value[1] in MODULATORY_SPEC_KEYWORDS
                    )
                )
            ):
                value = param_value[0]
            # assume a DistributionFunction is allowed to persist, for noise
            elif (
                (
                    is_instance_or_subclass(param_value, Component)
                    and not is_instance_or_subclass(
                        param_value,
                        DistributionFunction
                    )
                )
                or (
                    isinstance(param_value, str)
                    and param_value in MODULATORY_SPEC_KEYWORDS
                )
            ):
                value = getattr(self, param_name).default_value
            else:
                value = param_value

            if isinstance(value, list):
                value = np.asarray(value)

            return value

    initMethod = INIT_FULL_EXECUTE_METHOD

    classPreferenceLevel = PreferenceLevel.SYSTEM
    # Any preferences specified below will override those specified in SYSTEM_DEFAULT_PREFERENCES
    # Note: only need to specify setting;  level will be assigned to SYSTEM automatically
    # classPreferences = {
    #     PREFERENCE_SET_NAME: 'ComponentCustomClassPreferences',
    #     PREFERENCE_KEYWORD<pref>: <setting>...}

    exclude_from_parameter_ports = [INPUT_PORTS, OUTPUT_PORTS]

    # IMPLEMENTATION NOTE: This is needed so that the Port class can be used with ContentAddressableList,
    #                      which requires that the attribute used for addressing is on the class;
    #                      it is also declared as a property, so that any assignments are validated to be strings,
    #                      insuring that assignment by one instance will not affect the value of others.
    name = None

    _deepcopy_shared_keys = frozenset([
        '_init_args',
    ])

    class _CompilationData(ParametersBase):
        parameter_struct = None
        state_struct = None

    def __init__(self,
                 default_variable,
                 param_defaults,
                 size=NotImplemented,  # 7/5/17 CW: this is a hack to check whether the user has passed in a size arg
                 function=None,
                 name=None,
                 reinitialize_when=None,
                 prefs=None,
                 **kwargs):
        """Assign default preferences; enforce required params; validate and instantiate params and execute method

        Initialization arguments:
        - default_variable (anything): establishes type for the variable, used for validation
        - size (int or list/array of ints): if specified, establishes variable if variable was not already specified
        - params_default (dict): assigned as default
        Note: if parameter_validation is off, validation is suppressed (for efficiency) (Component class default = on)

        """
        self._handle_illegal_kwargs(**kwargs)

        context = Context(
            source=ContextFlags.COMPONENT,
            execution_phase=ContextFlags.IDLE,
        )

        try:
            function_params = copy.copy(param_defaults[FUNCTION_PARAMS])
        except (KeyError, TypeError):
            function_params = {}

        # allow override of standard arguments with arguments specified in
        # params (here, param_defaults) argument
        # (if there are duplicates, later lines override previous)
        parameter_values = {
            **{
                'function': function,
                'variable': default_variable
            },
            **kwargs,
            **(param_defaults if param_defaults is not None else {}),
        }

        self._initialize_parameters(
            context=context,
            **parameter_values
        )

        self.initial_function_parameters = {
            k: v for k, v in parameter_values.items() if k in self.parameters.names() and getattr(self.parameters, k).function_parameter
        }

        v = call_with_pruned_args(
            self._handle_default_variable,
            default_variable=default_variable,
            size=size,
            **parameter_values
        )
        if v is None:
            default_variable = self.defaults.variable
        else:
            default_variable = v
            self.defaults.variable = default_variable
            self.parameters.variable._user_specified = True

        self.parameters.has_initializers._set(False, context)

        if reinitialize_when is not None:
            self.reinitialize_when = reinitialize_when
        else:
            self.reinitialize_when = Never()

        self._role = None

        # self.componentName = self.componentType
        try:
            self.componentName = self.componentName or self.componentType
        except AttributeError:
            self.componentName = self.componentType

        # ENFORCE REGISRY
        if self.__class__.__bases__[0].__bases__[0].__bases__[0].__name__ == 'ShellClass':
            try:
                self.__class__.__bases__[0].registry
            except AttributeError:
                raise ComponentError("{0} is a category class and so must implement a registry".
                                    format(self.__class__.__bases__[0].__name__))

        # ASSIGN PREFS
        _assign_prefs(self, prefs, BasePreferenceSet)

        # ASSIGN LOG
        from psyneulink.core.globals.log import Log
        self.log = Log(owner=self)
        # Used by run to store return value of execute
        self.results = []

        if function is None:
            if (
                param_defaults is not None
                and FUNCTION in param_defaults
                and param_defaults[FUNCTION] is not None
            ):
                function = param_defaults[FUNCTION]
            else:
                try:
                    function = self.class_defaults.function
                except AttributeError:
                    # assume function is a method on self
                    pass

        # VALIDATE VARIABLE AND PARAMS, AND ASSIGN DEFAULTS

        # TODO: the below overrides setting default values to None context,
        # at least in stateless parameters. Possibly more. Below should be
        # removed eventually

        # Validate the set passed in
        self._instantiate_defaults(variable=default_variable,
               request_set=parameter_values,  # requested set
               assign_missing=True,                   # assign missing params from classPreferences to instanceDefaults
               target_set=self.defaults.values(), # destination set to which params are being assigned
               default_set=self.class_defaults.values(),   # source set from which missing params are assigned
               context=context,
               )

        self._runtime_params_reset = {}

        # KDM 11/12/19: this exists to deal with currently unknown attribute
        # setting - if not set these will be included in logs as COMMAND_LINE
        # settings. Remove this eventually
        self.most_recent_context = context

        # INSTANTIATE ATTRIBUTES BEFORE FUNCTION
        # Stub for methods that need to be executed before instantiating function
        #    (e.g., _instantiate_sender and _instantiate_receiver in Projection)
        # Allow _instantiate_attributes_before_function of subclass
        #    to modify/replace function arg provided in constructor (e.g. TransferWithCosts)
        function = self._instantiate_attributes_before_function(function=function, context=context) or function

        # INSTANTIATE FUNCTION
        #    - assign initial function parameter values from ParameterPorts,
        #    - assign function's output to self.defaults.value (based on call of self.execute)
        self._instantiate_function(function=function, function_params=function_params, context=context)

        self._instantiate_value(context=context)

        # INSTANTIATE ATTRIBUTES AFTER FUNCTION
        # Stub for methods that need to be executed after instantiating function
        #    (e.g., instantiate_output_port in Mechanism)
        self._instantiate_attributes_after_function(context=context)

        self._validate(context=context)

        self.initialization_status = ContextFlags.INITIALIZED

        self._compilation_data = self._CompilationData(owner=self)

        self._update_parameter_components(context)

    def __repr__(self):
        return '({0} {1})'.format(type(self).__name__, self.name)
        #return '{1}'.format(type(self).__name__, self.name)

    def __lt__(self, other):
        return self.name < other.name

    def __deepcopy__(self, memo):
        fun = get_deepcopy_with_shared_Components(self._deepcopy_shared_keys)
        newone = fun(self, memo)

        if newone.parameters is not newone.class_parameters:
            # may be in DEFERRED INIT, so parameters/defaults belongs to class
            newone.parameters._owner = newone
            newone.defaults._owner = newone
            newone._compilation_data._owner = newone

        return newone

    # ------------------------------------------------------------------------------------------------------------------
    # Compilation support
    # ------------------------------------------------------------------------------------------------------------------
    def _get_compilation_state(self):
        # FIXME: MAGIC LIST, Use stateful tag for this
        whitelist = {"previous_time", "previous_value", "previous_v",
                     "previous_w", "random_state", "is_finished_flag",
                     "num_executions_before_finished", "execution_count"}
        # mechanism functions are handled separately
        blacklist = {"function"} if hasattr(self, 'ports') else {}
        def _is_compilation_state(p):
            val = p.get()   # memoize for this function
            return val is not None and p.name not in blacklist and \
                   (p.name in whitelist or isinstance(val, Component))

        return filter(_is_compilation_state, self.parameters)

    def _get_state_ids(self):
        return [sp.name for sp in self._get_compilation_state()]

    def _get_state_values(self, context=None):
        def _state_values(x):
            return x._get_state_values(context) if isinstance(x, Component) else x
        return tuple(map(_state_values, (sp.get(context) for sp in self._get_compilation_state())))

    def _get_state_initializer(self, context):
        def _convert(x):
            if isinstance(x, np.random.RandomState):
                # Skip first element of random state (id string)
                return x.get_state()[1:]
            try:
                return (_convert(i) for i in x)
            except:
                return x
        return pnlvm._tupleize(_convert(self._get_state_values(context)))

    def _get_compilation_params(self):
        # FIXME: MAGIC LIST, Use stateful tag for this
        blacklist = {"previous_time", "previous_value", "previous_v",
                     "previous_w", "random_state", "is_finished_flag",
                     "num_executions_before_finished", "variable",
                     "value", "saved_values", "saved_samples", "grid",
                     # Invalid types
                     "input_port_variables", "results", "simulation_results",
                     "monitor_for_control", "feature_values", "simulation_ids",
                     "input_labels_dict", "output_labels_dict",
<<<<<<< HEAD
                     "modulated_mechanisms", "search_space"}
=======
                     "modulated_mechanisms", "activation_derivative_fct"}
>>>>>>> ba56af82
        # mechanism functions are handled separately
        if hasattr(self, 'ports'):
            blacklist.add("function")
        def _is_compilation_param(p):
            if p.name not in blacklist and not isinstance(p, ParameterAlias):
                #FIXME: this should use defaults
                val = p.get()
                # Check if the value type is valid for compilation
                return not isinstance(val, (str, dict, ComponentsMeta,
                                            ContentAddressableList, type(max),
                                            type(_is_compilation_param),
                                            type(self._get_compilation_params)))
            return False

        return filter(_is_compilation_param, self.parameters)

    def _get_param_ids(self, context=None):
        return [p.name for p in self._get_compilation_params()]

    def _get_param_values(self, context=None):
        def _get_values(p):
            param = p.get(context)
            try:
                # Existence of ParameterPort changes the shape to array
                # the base value should remain the same though
                if p.name in self.owner.parameter_ports:
                    param = [param]
            except AttributeError:
                pass
            try:
                # Modulated parameters change shape to array
                modulations = (p.sender.modulation for p in self.owner.mod_afferents)
                modulated_params = [getattr(self.parameters, m).source.name for m in modulations]
                if p.name in modulated_params:
                    param = [param]
            except AttributeError:
                pass
            if not np.isscalar(param) and param is not None:
                if p.name == 'matrix': # Flatten matrix
                    param = np.asfarray(param).flatten().tolist()
                elif isinstance(param, Component):
                    param = param._get_param_values(context)
                elif len(param) == 1 and hasattr(param[0], '__len__'): # Remove 2d. FIXME: Remove this
                    param = np.asfarray(param[0]).tolist()
            return param

        return tuple(map(_get_values, self._get_compilation_params()))

    def _get_param_initializer(self, context):
        return pnlvm._tupleize(self._get_param_values(context))

    def _gen_llvm_function_reinitialize(self, ctx, builder, *_, tags):
        assert "reinitialize" in tags
        return builder

    def _gen_llvm_function(self, *, extra_args=[], tags:frozenset):
        with pnlvm.LLVMBuilderContext.get_global() as ctx:
            args = [ctx.get_param_struct_type(self).as_pointer(),
                    ctx.get_state_struct_type(self).as_pointer(),
                    ctx.get_input_struct_type(self).as_pointer(),
                    ctx.get_output_struct_type(self).as_pointer()]
            builder = ctx.create_llvm_function(args + extra_args, self, tags=tags)
            llvm_func = builder.function

            llvm_func.attributes.add('alwaysinline')
            params, state, arg_in, arg_out = llvm_func.args[:len(args)]
            if len(extra_args) == 0:
                for p in params, state, arg_in, arg_out:
                    p.attributes.add('noalias')

            if "reinitialize" in tags:
                builder = self._gen_llvm_function_reinitialize(ctx, builder, params, state, arg_in, arg_out, tags=tags)
            else:
                builder = self._gen_llvm_function_body(ctx, builder, params, state, arg_in, arg_out, tags=tags)
            builder.ret_void()

        return llvm_func

    # ------------------------------------------------------------------------------------------------------------------
    # Handlers
    # ------------------------------------------------------------------------------------------------------------------

    def _handle_default_variable(self, default_variable=None, size=None):
        """
            Finds whether default_variable can be determined using **default_variable** and **size**
            arguments.

            Returns
            -------
                a default variable if possible
                None otherwise
        """
        default_variable = self._parse_arg_variable(default_variable)

        if default_variable is None:
            default_variable = self._handle_size(size, default_variable)

            if default_variable is None or default_variable is NotImplemented:
                return None
            else:
                self._default_variable_flexibility = DefaultsFlexibility.RIGID
        else:
            self._default_variable_flexibility = DefaultsFlexibility.RIGID

        return convert_to_np_array(default_variable, dimension=1)

    # IMPLEMENTATION NOTE: (7/7/17 CW) Due to System and Process being initialized with size at the moment (which will
    # be removed later), I’m keeping _handle_size in Component.py. I’ll move the bulk of the function to Mechanism
    # through an override, when Composition is done. For now, only Port.py overwrites _handle_size().
    def _handle_size(self, size, variable):
        """If variable is None, _handle_size tries to infer variable based on the **size** argument to the
            __init__() function. This method is overwritten in subclasses like Mechanism and Port.
            If self is a Mechanism, it converts variable to a 2D array, (for a Mechanism, variable[i] represents
            the input from the i-th InputPort). If self is a Port, variable is a 1D array and size is a length-1 1D
            array. It performs some validations on size and variable as well. This function is overridden in Port.py.
            If size is NotImplemented (usually in the case of Projections/Functions), then this function passes without
            doing anything. Be aware that if size is NotImplemented, then variable is never cast to a particular shape.
        """
        if size is not NotImplemented:
            self._default_variable_flexibility = DefaultsFlexibility.RIGID
            # region Fill in and infer variable and size if they aren't specified in args
            # if variable is None and size is None:
            #     variable = self.class_defaults.variable
            # 6/30/17 now handled in the individual subclasses' __init__() methods because each subclass has different
            # expected behavior when variable is None and size is None.

            def checkAndCastInt(x):
                if not isinstance(x, numbers.Number):
                    raise ComponentError("An element ({}) in size is not a number.".format(x))
                if x < 1:
                    raise ComponentError("An element ({}) in size is not a positive number.".format(x))
                try:
                    int_x = int(x)
                except:
                    raise ComponentError(
                        "Failed to convert an element ({}) in size argument for {} {} to an integer. size "
                        "should be a number, or iterable of numbers, which are integers or "
                        "can be converted to integers.".format(x, type(self), self.name))
                if int_x != x:
                    if hasattr(self, 'prefs') and hasattr(self.prefs, VERBOSE_PREF) and self.prefs.verbosePref:
                        warnings.warn("When an element ({}) in the size argument was cast to "
                                      "integer, its value changed to {}.".format(x, int_x))
                return int_x

            if variable is not None:
                variable = np.array(variable)
                if variable.dtype == object:
                    # CAVEAT: assuming here that object dtype implies there are list objects (i.e. array with
                    # different sized arrays/lists inside like [[0, 1], [2, 3, 4]]), even though putting a None
                    # value in the array will give object dtype. This case doesn't really make sense in our
                    # context though, so ignoring this case in the interest of quickly fixing 3D variable behavior
                    variable = np.atleast_1d(variable)
                else:
                    variable = np.atleast_2d(variable)

                variable = convert_all_elements_to_np_array(variable)

            try:
                if size is not None:
                    size = np.atleast_1d(size)
                    if len(np.shape(size)) > 1:  # number of dimensions of size > 1
                        if hasattr(self, 'prefs') and hasattr(self.prefs, VERBOSE_PREF) and self.prefs.verbosePref:
                            warnings.warn(
                                "size had more than one dimension (size had {} dimensions), so only the first "
                                "element of its highest-numbered axis will be used".format(len(np.shape(size))))
                        while len(np.shape(size)) > 1:  # reduce the dimensions of size
                            size = size[0]
            except:
                raise ComponentError("Failed to convert size (of type {}) to a 1D array.".format(type(size)))

            if size is not None:
                size = np.array(list(map(checkAndCastInt, size)))  # convert all elements of size to int

            # implementation note: for good coding practices, perhaps add setting to enable easy change of the default
            # value of variable (though it's an unlikely use case), which is an array of zeros at the moment
            if variable is None and size is not None:
                try:
                    variable = []
                    for s in size:
                        variable.append(np.zeros(s))
                    variable = np.array(variable)
                except:
                    raise ComponentError("variable (possibly default_variable) was not specified, but PsyNeuLink "
                                         "was unable to infer variable from the size argument, {}. size should be"
                                         " an integer or an array or list of integers. Either size or "
                                         "variable must be specified.".format(size))

            # the two regions below (creating size if it's None and/or expanding it) are probably obsolete (7/7/17 CW)

            if size is None and variable is not None:
                size = []
                try:
                    for input_vector in variable:
                        size.append(len(input_vector))
                    size = np.array(size)
                except:
                    raise ComponentError(
                            "{}: size was not specified, and unable to infer it from the variable argument ({}) "
                            "-- it can be an array, list, a 2D array, a list of arrays, array of lists, etc. ".
                                format(self.name, variable))
            # endregion

            if size is not None and variable is not None:
                if len(size) == 1 and len(variable) > 1:
                    new_size = np.empty(len(variable))
                    new_size.fill(size[0])
                    size = new_size

            # the two lines below were used when size was a param and are likely obsolete (7/7/17 CW)
            # param_defaults['size'] = size  # 7/5/17 potentially buggy? Not sure (CW)
            # self.user_params_for_instantiation['size'] = None  # 7/5/17 VERY HACKY: See Changyan's Notes on this.

            # Both variable and size are specified
            if variable is not None and size is not None:
                # If they conflict, give warning
                if len(size) != len(variable):
                    if hasattr(self, 'prefs') and hasattr(self.prefs, VERBOSE_PREF) and self.prefs.verbosePref:
                        warnings.warn("The size arg of {} conflicts with the length "
                                      "of its variable arg ({}) at element {}: variable takes precedence".
                                      format(self.name, size, variable))
                else:
                    for i in range(len(size)):
                        if size[i] != len(variable[i]):
                            if hasattr(self, 'prefs') and hasattr(self.prefs, VERBOSE_PREF) and self.prefs.verbosePref:
                                warnings.warn("The size arg of {} ({}) conflicts with the length "
                                              "of its variable arg ({}) at element {}: variable takes precedence".
                                              format(self.name, size[i], variable[i], i))

        return variable

    def _handle_illegal_kwargs(self, **kwargs):
        illegal_args = [
            arg
            for arg in kwargs.keys()
            if arg not in (
                self.standard_constructor_args
                + self.parameters.names(show_all=True)
                # arguments to constructor
                + list(get_all_explicit_arguments(self.__class__, '__init__'))
            )
        ]

        if illegal_args:
            plural = ''
            if len(illegal_args) > 1:
                plural = 's'
            raise ComponentError(
                f"Unrecognized argument{plural} in constructor for {self.name} "
                f"(type: {self.__class__.__name__}): {repr(', '.join(illegal_args))}"
            )

    # breaking self convention here because when storing the args,
    # "self" is often among them. To avoid needing to preprocess to
    # avoid argument duplication, use "self_" in this method signature
    def _store_deferred_init_args(self_, **kwargs):
        self = self_

        try:
            del kwargs['self']
        except KeyError:
            pass

        # add unspecified kwargs
        kwargs_names = [
            k
            for k, v in inspect.signature(self.__init__).parameters.items()
            if v.kind is inspect.Parameter.VAR_KEYWORD
        ]

        self._init_args = {
            k: v
            for k, v in kwargs.items()
            if (
                k in get_all_explicit_arguments(self.__class__, '__init__')
                or k in kwargs_names
            )
        }
        try:
            self._init_args.update(self._init_args['kwargs'])
            del self._init_args['kwargs']
        except KeyError:
            pass

    @handle_external_context()
    def _deferred_init(self, context=None):
        """Use in subclasses that require deferred initialization
        """
        if self.initialization_status == ContextFlags.DEFERRED_INIT:

            # Flag that object is now being initialized
            #       (usually in _instantiate_function)
            self.initialization_status = ContextFlags.INITIALIZING

            self._init_args['context'] = context

            # Complete initialization
            # MODIFIED 10/27/18 OLD:
            super(self.__class__,self).__init__(**self._init_args)
            # MODIFIED 10/27/18 NEW:  FOLLOWING IS NEEDED TO HANDLE FUNCTION DEFERRED INIT (JDC)
            # try:
            #     super(self.__class__,self).__init__(**self._init_args)
            # except:
            #     self.__init__(**self._init_args)
            # MODIFIED 10/27/18 END

            # If name was assigned, "[DEFERRED INITIALIZATION]" was appended to it, so remove it
            if DEFERRED_INITIALIZATION in self.name:
                self.name = self.name.replace("[" + DEFERRED_INITIALIZATION + "]", "")
            # Otherwise, allow class to replace std default name with class-specific one if it has a method for doing so
            else:
                self._assign_default_name()

            del self._init_args

    def _assign_deferred_init_name(self, name, context):

        name = "{} [{}]".format(name,DEFERRED_INITIALIZATION) if name \
          else "{} {}".format(DEFERRED_INITIALIZATION,self.__class__.__name__)

        # Register with ProjectionRegistry or create one
        register_category(entry=self,
                          base_class=Component,
                          name=name,
                          registry=DeferredInitRegistry,
                          context=context)

    def _assign_default_name(self, **kwargs):
        return

    def _set_parameter_value(self, param, val, context=None):
        getattr(self.parameters, param)._set(val, context)
        if hasattr(self, "parameter_ports"):
            if param in self.parameter_ports:
                new_port_value = self.parameter_ports[param].execute(
                    context=Context(execution_phase=ContextFlags.EXECUTING, execution_id=context.execution_id)
                )
                self.parameter_ports[param].parameters.value._set(new_port_value, context)
        elif hasattr(self, "owner"):
            if hasattr(self.owner, "parameter_ports"):
                if param in self.owner.parameter_ports:
                    new_port_value = self.owner.parameter_ports[param].execute(
                        context=Context(execution_phase=ContextFlags.EXECUTING, execution_id=context.execution_id)
                    )
                    self.owner.parameter_ports[param].parameters.value._set(new_port_value, context)

    def _check_args(self, variable=None, params=None, context=None, target_set=None):
        """validate variable and params, instantiate variable (if necessary) and assign any runtime params.

        Called by functions to validate variable and params
        Validation can be suppressed by turning parameter_validation attribute off
        target_set is a params dictionary to which params should be assigned;

        Does the following:
        - instantiate variable (if missing or callable)
        - validate variable if PARAM_VALIDATION is set
        - resets leftover runtime params back to original values (only if execute method was called directly)
        - sets runtime params
        - validate params if PARAM_VALIDATION is set

        :param variable: (anything but a dict) - variable to validate
        :param params: (dict) - params to validate
        :target_set: (dict) - set to which params should be assigned
        :return:
        """
        # VARIABLE ------------------------------------------------------------

        # If function is called without any arguments, get default for variable
        if variable is None:
            try:
                # assigned by the Function class init when initializing
                variable = self.defaults.variable
            except AttributeError:
                variable = self.class_defaults.variable

        # If the variable is a function, call it
        if callable(variable):
            variable = variable()

        # Validate variable if parameter_validation is set and the function was called with a variable
        if self.prefs.paramValidationPref and variable is not None:
            variable = self._validate_variable(variable, context=context)

        # PARAMS ------------------------------------------------------------

        # # MODIFIED 11/27/16 OLD:
        # # If parameter_validation is set, the function was called with params,
        # #   and they have changed, then validate requested values and assign to target_set
        # if self.prefs.paramValidationPref and params and not params is None and not params is target_set:
        #     # self._validate_params(params, target_set, context=FUNCTION_CHECK_ARGS)
        #     self._validate_params(request_set=params, target_set=target_set, context=context)

        # reset any runtime params that were leftover from a direct call to .execute (atypical)
        if context.execution_id in self._runtime_params_reset:
            for key in self._runtime_params_reset[context.execution_id]:
                self._set_parameter_value(key, self._runtime_params_reset[context.execution_id][key], context)
        self._runtime_params_reset[context.execution_id] = {}

        # If params have been passed, treat as runtime params
        runtime_params = params
        if isinstance(runtime_params, dict):
            for param_name in runtime_params:
                # (1) store current attribute value in _runtime_params_reset so that it can be reset later
                # (2) assign runtime param values to attributes (which calls validation via properties)
                # (3) update parameter ports if needed
                if hasattr(self, param_name):
                    if param_name in {FUNCTION, INPUT_PORTS, OUTPUT_PORTS}:
                        continue
                    if context.execution_id not in self._runtime_params_reset:
                        self._runtime_params_reset[context.execution_id] = {}
                    self._runtime_params_reset[context.execution_id][param_name] = getattr(self.parameters, param_name)._get(context)
                    self._set_parameter_value(param_name, runtime_params[param_name], context)
        elif runtime_params:    # not None
            raise ComponentError("Invalid specification of runtime parameters for {}".format(self.name))

        self.parameters.variable._set(variable, context=context)
        return variable

    @handle_external_context()
    def _instantiate_defaults(self,
                        variable=None,
                        request_set=None,
                        assign_missing=True,
                        target_set=None,
                        default_set=None,
                        context=None
                        ):
        """Validate variable and/or param defaults in requested set and assign values to params in target set

          Variable can be any type other than a dictionary (reserved for use as params)
          request_set must contain a dict of params to be assigned to target_set
          If assign_missing option is set, then any params defined for the class
              but not included in the requested set are assigned values from the default_set;
              if request_set is None, then all values in the target_set are assigned from the default_set
          Class defaults can not be passed as target_set
              IMPLEMENTATION NOTE:  for now, treating class defaults as hard coded;
                                    could be changed in the future simply by commenting out code below

          If not context:  instantiates function and any ports specified in request set
                           (if they have changed from the previous value(s))

        :param variable: (anything but a dict (variable) - value to assign as defaults.variable
        :param request_set: (dict) - params to be assigned
        :param assign_missing: (bool) - controls whether missing params are set to default_set values (default: False)
        :param target_set: (dict) - param set to which assignments should be made
        :param default_set: (dict) - values used for params missing from request_set (only if assign_missing is True)
        :return:
        """

        # Make sure all args are legal
        if variable is not None:
            if isinstance(variable,dict):
                raise ComponentError("Dictionary passed as variable; probably trying to use param set as 1st argument")
        if request_set:
            if not isinstance(request_set, dict):
                raise ComponentError("requested parameter set must be a dictionary")
        if target_set:
            if not isinstance(target_set, dict):
                raise ComponentError("target parameter set must be a dictionary")
        if default_set:
            if not isinstance(default_set, dict):
                raise ComponentError("default parameter set must be a dictionary")


        # FIX: 6/3/19 [JDC] SHOULD DEAL WITH THIS AND SHAPE BELOW
        # # GET VARIABLE FROM PARAM DICT IF SPECIFIED
        # #    (give precedence to that over variable arg specification)
        # if VARIABLE in request_set and request_set[VARIABLE] is not None:
        #     variable = request_set[VARIABLE]

        # ASSIGN SHAPE TO VARIABLE if specified

        if hasattr(self, 'shape') and self.shape is not None:
            # IMPLEMENTATION NOTE 6/23/17 (CW): this test is currently unused by all components. To confirm this, we
            # may add an exception here (raise ComponentError("Oops this is actually used")), then run all tests.
            # thus, we should consider deleting this validation

            # Both variable and shape are specified
            if variable is not None:
                # If they conflict, raise exception, otherwise use variable (it specifies both shape and content)
                if self.shape != np.array(variable).shape:
                    raise ComponentError(
                        "The shape arg of {} ({}) conflicts with the shape of its variable arg ({})".
                        format(self.name, self.shape, np.array(variable).shape))
            # Variable is not specified, so set to array of zeros with specified shape
            else:
                variable = np.zeros(self.shape)

        # VALIDATE VARIABLE

        if not (context.source & (ContextFlags.COMMAND_LINE | ContextFlags.PROPERTY)):
            # if variable has been passed then validate and, if OK, assign as self.defaults.variable
            variable = self._validate_variable(variable, context=context)

        # If no params were passed, then done
        if request_set is None and target_set is None and default_set is None:
            return

        # VALIDATE PARAMS

        # if request_set has been passed or created then validate and, if OK, assign params to target_set
        if request_set:
            try:
                self._validate_params(variable=variable,
                                      request_set=request_set,
                                      target_set=target_set,
                                      context=context)
            # variable not implemented by Mechanism subclass, so validate without it
            except TypeError:
                self._validate_params(request_set=request_set,
                                      target_set=target_set,
                                      context=context)

    def _initialize_parameters(self, context=None, **param_defaults):
        alias_names = {p.name for p in self.class_parameters if isinstance(p, ParameterAlias)}

        self.parameters = self.Parameters(owner=self, parent=self.class_parameters)

        # assign defaults based on pass in params and class defaults
        defaults = {
            k: copy.deepcopy(v) for (k, v) in self.class_defaults.values(show_all=True).items()
            if not k in alias_names
        }

        if param_defaults is not None:
            # Exclude any function_params from the items to set on this Component
            # because these should just be pointers to the parameters of the same
            # name on this Component's function
            # Exclude any pass parameters whose value is None (assume this means "use the normal default")
            d = {
                k: v for (k, v) in param_defaults.items()
                if (
                    (
                        k not in defaults
                        and k not in alias_names
                    )
                    or v is not None
                )
            }
            for p in d:
                try:
                    parameter_obj = getattr(self.parameters, p)
                    if parameter_obj.structural:
                        parameter_obj.spec = d[p]

                    if parameter_obj.modulable:
                        # later, validate this
                        try:
                            modulable_param_parser = self.parameters._get_prefixed_method(
                                parse=True,
                                modulable=True
                            )
                            parsed = modulable_param_parser(p, d[p])

                            if parsed is not d[p]:
                                # we have a modulable param spec
                                parameter_obj.spec = d[p]
                                d[p] = parsed
                                param_defaults[p] = parsed
                        except AttributeError:
                            pass

                    d[p] = copy_parameter_value(d[p])
                except AttributeError:
                    # p in param_defaults does not correspond to a Parameter
                    pass

            defaults.update(d)

        self.defaults = Defaults(owner=self, **defaults)

        for p in self.parameters:
            # copy spec so it is not overwritten later
            # TODO: check if this is necessary
            if not isinstance(p.spec, (Component, ComponentsMeta)):
                p.spec = copy_parameter_value(p.spec)

            if p.name in param_defaults and param_defaults[p.name] is not None:
                p._user_specified = True

            # set default to None context to ensure it exists
            if p.getter is None and p._get(context) is None:
                if p.name in param_defaults and param_defaults[p.name] is not None:
                    val = param_defaults[p.name]
                else:
                    val = copy_parameter_value(p.default_value)

                p.set(val, context=context, skip_history=True, override=True)

    def _instantiate_parameter_classes(self, context=None):
        """
            An optional method that will take any Parameter values in
            **context** that are classes/types, and instantiate them.
        """
        from psyneulink.core.components.shellclasses import Function

        # (this originally occurred in _validate_params)
        for p in self.parameters:
            if p.getter is None:
                val = p._get(context)
                if (
                    p.name != FUNCTION
                    and inspect.isclass(val)
                    and issubclass(val, Function)
                ):
                    p._set(val(), context)

    @handle_external_context()
    def reset_params(self, mode=ResetMode.INSTANCE_TO_CLASS, context=None):
        """Reset current and/or instance defaults

        If called with:
            - CURRENT_TO_INSTANCE_DEFAULTS all current param settings are set to instance defaults
            - INSTANCE_TO_CLASS all instance defaults are set to class defaults
            - ALL_TO_CLASS_DEFAULTS all current and instance param settings are set to class defaults

        :param mode: (ResetMode) - determines which params are reset
        :return none:
        """

        if not isinstance(mode, ResetMode):
            warnings.warn("No ResetMode specified for reset_params; CURRENT_TO_INSTANCE_DEFAULTS will be used")

        for param in self.parameters:
            if mode == ResetMode.CURRENT_TO_INSTANCE_DEFAULTS:
                param._set(
                    copy_parameter_value(param.default_value),
                    context=context,
                    skip_history=True,
                    skip_log=True,
                )
            elif mode == ResetMode.INSTANCE_TO_CLASS:
                param.reset()
            elif mode == ResetMode.ALL_TO_CLASS_DEFAULTS:
                param.reset()
                param._set(
                    copy_parameter_value(param.default_value),
                    context=context,
                    skip_history=True,
                    skip_log=True,
                )

    def _initialize_from_context(self, context, base_context=Context(execution_id=None), override=True, visited=None):
        if visited is None:
            visited = set()

        for comp in self._dependent_components:
            if comp not in visited:
                visited.add(comp)
                comp._initialize_from_context(context, base_context, override, visited=visited)

        non_alias_params = [p for p in self.stateful_parameters if not isinstance(p, ParameterAlias)]
        for param in non_alias_params:
            if param.setter is None:
                param._initialize_from_context(context, base_context, override)

        # attempt to initialize any params with setters (some params with setters may depend on the
        # initialization of other params)
        # this pushes the problem down one level so that if there are two such that they depend on each other,
        # it will still fail. in this case, it is best to resolve the problem in the setter with a default
        # initialization value
        for param in non_alias_params:
            if param.setter is not None:
                param._initialize_from_context(context, base_context, override)

    def _delete_contexts(self, *contexts, check_simulation_storage=False, visited=None):
        if visited is None:
            visited = set()

        for comp in self._dependent_components:
            if comp not in visited:
                visited.add(comp)
                comp._delete_contexts(*contexts, check_simulation_storage=check_simulation_storage, visited=visited)

        for param in self.stateful_parameters:
            if not check_simulation_storage or not param.retain_old_simulation_data:
                for context in contexts:
                    param.delete(context)

    def _set_all_parameter_properties_recursively(self, visited=None, **kwargs):
        if visited is None:
            visited = set()

        # sets a property of all parameters for this component and all its dependent components
        # used currently for disabling history, but setting logging could use this
        for param_name in self.parameters.names():
            parameter = getattr(self.parameters, param_name)
            for (k, v) in kwargs.items():
                try:
                    setattr(parameter, k, v)
                except ParameterError as e:
                    logger.warning(str(e) + ' Parameter has not been modified.')

        for comp in self._dependent_components:
            if comp not in visited:
                visited.add(comp)
                comp._set_all_parameter_properties_recursively(
                    visited=visited,
                    **kwargs
                )

    def _set_multiple_parameter_values(self, context, **kwargs):
        """
            Unnecessary, but can simplify multiple parameter assignments at once
            For every kwarg k, v pair, will attempt to set self.parameters.<k> to v for context
        """
        for (k, v) in kwargs.items():
            getattr(self.parameters, k)._set(v, context)

    # ------------------------------------------------------------------------------------------------------------------
    # Parsing methods
    # ------------------------------------------------------------------------------------------------------------------
    # ---------------------------------------------------------
    # Argument parsers
    # ---------------------------------------------------------

    def _parse_arg_generic(self, arg_val):
        """
            Argument parser for any argument that does not have a specialized parser
        """
        return arg_val

    def _parse_arg_variable(self, variable):
        """
            Transforms **variable** into a form that Components expect. Used to allow
            users to pass input in convenient forms, like a single float when a list
            for input ports is expected

            Returns
            -------
            The transformed **input**
        """
        if variable is None:
            return variable

        if not isinstance(variable, (list, np.ndarray)):
            variable = np.atleast_1d(variable)

        return convert_all_elements_to_np_array(variable)

    # ---------------------------------------------------------
    # Misc parsers
    # ---------------------------------------------------------

    def _parse_function_variable(self, variable, context=None):
        """
            Parses the **variable** passed in to a Component into a function_variable that can be used with the
            Function associated with this Component
        """
        return variable

    # ------------------------------------------------------------------------------------------------------------------
    # Validation methods
    # ------------------------------------------------------------------------------------------------------------------

    def _validate(self, context=None):
        """
            Eventually should contain all validation methods, occurs at end of Component.__init__
        """
        # 4/18/18 kmantel: below is a draft of what such a method should look like
        # it's beyond the scope of the current changes however

        # # currently allows chance to validate anything in constructor defaults
        # # when fleshed out, this should go over the new Parameters structure
        # for param, _ in self.get_param_class_defaults().items():
        #     try:
        #         # automatically call methods of the form _validate_<param name> with the attribute
        #         # as single argument. Sticking to this format can allow condensed and modular validation
        #         getattr(self, '_validate_' + param)(getattr(self, param))
        #     except AttributeError:
        #         pass
        self._validate_value()

    def _validate_variable(self, variable, context=None):
        """Validate variable and return validated variable

        Convert self.class_defaults.variable specification and variable (if specified) to list of 1D np.ndarrays:

        VARIABLE SPECIFICATION:                                        ENCODING:
        Simple value variable:                                         0 -> [array([0])]
        Single state array (vector) variable:                         [0, 1] -> [array([0, 1])]
        Multiple port variables, each with a single value variable:  [[0], [0]] -> [array[0], array[0]]

        Perform top-level type validation of variable against the self.class_defaults.variable;
            if the type is OK, the value is returned (which should be used by the function)
        This can be overridden by a subclass to perform more detailed checking (e.g., range, recursive, etc.)
        It is called only if the parameter_validation attribute is `True` (which it is by default)

        IMPLEMENTATION NOTES:
           * future versions should add hierarchical/recursive content (e.g., range) checking
           * add request/target pattern?? (as per _validate_params) and return validated variable?

        :param variable: (anything other than a dictionary) - variable to be validated:
        :param context: (str)
        :return variable: validated variable
        """

        if inspect.isclass(variable):
            raise ComponentError(f"Assignment of class ({variable.__name__}) "
                                 f"as a variable (for {self.name}) is not allowed.")

        # If variable is not specified, then:
        #    - assign to (??now np-converted version of) self.class_defaults.variable
        #    - mark as not having been specified
        #    - return
        if variable is None:
            try:
                return self.defaults.variable
            except AttributeError:
                return self.class_defaults.variable

        # Otherwise, do some checking on variable before converting to np.ndarray

        # If variable is callable (function or object reference), call it and assign return to value to variable
        # Note: check for list is necessary since function references must be passed wrapped in a list so that they are
        #       not called before being passed
        if isinstance(variable, list) and callable(variable[0]):
            variable = variable[0]()
        # NOTE (7/24/17 CW): the above two lines of code can be commented out without causing any current tests to fail
        # So we should either write tests for this piece of code, or remove it.
        # Convert variable to np.ndarray
        # Note: this insures that variable will be AT LEAST 1D;  however, can also be higher:
        #       e.g., given a list specification of [[0],[0]], it will return a 2D np.array
        variable = convert_to_np_array(variable, 1)

        return variable

    def _validate_params(self, request_set, target_set=None, context=None):
        """Validate params and assign validated values to targets,

        This performs top-level type validation of params

        This can be overridden by a subclass to perform more detailed checking (e.g., range, recursive, etc.)
        It is called only if the parameter_validation attribute is `True` (which it is by default)

        IMPLEMENTATION NOTES:
           * future versions should add recursive and content (e.g., range) checking
           * should method return validated param set?

        :param dict (request_set) - set of params to be validated:
        :param dict (target_set) - repository of params that have been validated:
        :return none:
        """

        for param_name, param_value in request_set.items():
            # setattr(self, "_"+param_name, param_value)

            # Check that param is in self.defaults (if not, it is assumed to be invalid for this object)
            if not param_name in self.defaults.names(show_all=True):
                continue

            # The default value of the param is None: suppress type checking
            # IMPLEMENTATION NOTE: this can be used for params with multiple possible types,
            #                      until type lists are implemented (see below)
            if getattr(self.defaults, param_name) is None or getattr(self.defaults, param_name) is NotImplemented:
                if self.prefs.verbosePref:
                    warnings.warn(f"{param_name} is specified as None for {self.name} which suppresses type checking.")
                if target_set is not None:
                    target_set[param_name] = param_value
                continue

            # If the value in self.defaults is a type, check if param value is an instance of it
            if inspect.isclass(getattr(self.defaults, param_name)):
                if isinstance(param_value, getattr(self.defaults, param_name)):
                    target_set[param_name] = param_value
                    continue
                # If the value is a Function class, allow any instance of Function class
                from psyneulink.core.components.functions.function import Function_Base
                if issubclass(getattr(self.defaults, param_name), Function_Base):
                    # if isinstance(param_value, (function_type, Function_Base)):  <- would allow function of any kind
                    if isinstance(param_value, Function_Base):
                        target_set[param_name] = param_value
                        continue

            # If the value in self.defaults is an object, check if param value is the corresponding class
            # This occurs if the item specified by the param has not yet been implemented (e.g., a function)
            if inspect.isclass(param_value):
                if isinstance(getattr(self.defaults, param_name), param_value):
                    continue

            # If the value is a projection, projection class, or a keyword for one, for anything other than
            #    the FUNCTION param (which is not allowed to be specified as a projection)
            #    then simply assign value (implication of not specifying it explicitly);
            #    this also allows it to pass the test below and function execution to occur for initialization;
            from psyneulink.core.components.shellclasses import Projection
            if (((isinstance(param_value, str) and
                          param_value in {CONTROL_PROJECTION, LEARNING_PROJECTION, LEARNING}) or
                isinstance(param_value, Projection) or  # These should be just ControlProjection or LearningProjection
                inspect.isclass(param_value) and issubclass(param_value,(Projection)))
                and not param_name is FUNCTION):
                param_value = getattr(self.defaults, param_name)

            # If self is a Function and param is a class ref for function, instantiate it as the function
            from psyneulink.core.components.functions.function import Function_Base
            if (isinstance(self, Function_Base) and
                    inspect.isclass(param_value) and
                    inspect.isclass(getattr(self.defaults, param_name))
                    and issubclass(param_value, getattr(self.defaults, param_name))):
                    # Assign instance to target and move on
                    #  (compatiblity check no longer needed and can't handle function)
                    target_set[param_name] = param_value()
                    continue

            # Check if param value is of same type as one with the same name in defaults
            #    don't worry about length
            if iscompatible(param_value, getattr(self.defaults, param_name), **{kwCompatibilityLength:0}):
                if isinstance(param_value, dict):

                    # If assign_default_FUNCTION_PARAMS is False, it means that function's class is
                    #     compatible but different from the one in defaults;
                    #     therefore, FUNCTION_PARAMS will not match defaults;
                    #     instead, check that functionParams are compatible with the function's default params
                    if param_name is FUNCTION_PARAMS:
                        if not self.assign_default_FUNCTION_PARAMS:
                            # Get function:
                            try:
                                function = request_set[FUNCTION]
                            except KeyError:
                                # If no function is specified, self.assign_default_FUNCTION_PARAMS should be True
                                # (see _instantiate_defaults above)
                                raise ComponentError("PROGRAM ERROR: No function params for {} so should be able to "
                                                    "validate {}".format(self.name, FUNCTION_PARAMS))
                            else:
                                for entry_name, entry_value in param_value.items():
                                    try:
                                        getattr(function.defaults, entry_name)
                                    except KeyError:
                                        raise ComponentError("{0} is not a valid entry in {1} for {2} ".
                                                            format(entry_name, param_name, self.name))
                                    # add [entry_name] entry to [param_name] dict
                                    else:
                                        try:
                                            target_set[param_name][entry_name] = entry_value
                                        # [param_name] dict not yet created, so create it
                                        except KeyError:
                                            target_set[param_name] = {}
                                            target_set[param_name][entry_name] = entry_value
                                        # target_set None
                                        except TypeError:
                                            pass
                        else:
                            # if param_name != FUNCTION_PARAMS:
                            #     assert True
                            for entry_name, entry_value in param_value.items():
                                # Make sure [entry_name] is in self.defaults
                                try:
                                    getattr(self.defaults, param_name)[entry_name]
                                except KeyError:
                                    raise ComponentError("{0} is not a valid entry in {1} for {2} ".
                                                        format(entry_name, param_name, self.name))
                                # TBI: (see above)
                                # if not iscompatible(entry_value,
                                #                     getattr(self.defaults, param_name)[entry_name],
                                #                     **{kwCompatibilityLength:0}):
                                #     raise ComponentError("{0} ({1}) in {2} of {3} must be a {4}".
                                #         format(entry_name, entry_value, param_name, self.name,
                                #                type(getattr(self.defaults, param_name)[entry_name]).__name__))
                                else:
                                    # add [entry_name] entry to [param_name] dict
                                    try:
                                        target_set[param_name][entry_name] = entry_value
                                    # [param_name] dict not yet created, so create it
                                    except KeyError:
                                        target_set[param_name] = {}
                                        target_set[param_name][entry_name] = entry_value
                                    # target_set None
                                    except TypeError:
                                        pass

                elif target_set is not None:
                    # Copy any iterables so that deletions can be made to assignments belonging to the instance
                    from collections.abc import Iterable
                    if not isinstance(param_value, Iterable) or isinstance(param_value, str):
                        target_set[param_name] = param_value
                    else:
                        # hack for validation until it's streamlined
                        # parse modulable parameter values
                        if getattr(self.parameters, param_name).modulable:
                            try:
                                target_set[param_name] = param_value.copy()
                            except AttributeError:
                                try:
                                    modulable_param_parser = self.parameters._get_prefixed_method(
                                        parse=True,
                                        modulable=True
                                    )
                                    param_value = modulable_param_parser(param_name, param_value)
                                    target_set[param_name] = param_value
                                except AttributeError:
                                    target_set[param_name] = param_value.copy()

                        else:
                            target_set[param_name] = copy.copy(param_value)

            # If param is a function_type (or it has a function attribute that is one), allow any other function_type
            elif callable(param_value):
                target_set[param_name] = param_value
            elif hasattr(param_value, FUNCTION) and callable(param_value.function):
                target_set[param_name] = param_value

            # It has already passed as the name of a valid param, so let it pass;
            #    value should be validated in subclass _validate_params override
            elif isinstance(param_name, str):
                # FIX: 10/3/17 - THIS IS A HACK;  IT SHOULD BE HANDLED EITHER
                # FIX:           MORE GENERICALLY OR LOCALLY (E.G., IN OVERRIDE OF _validate_params)
                if param_name == 'matrix':
                    if is_matrix(getattr(self.defaults, param_name)):
                        # FIX:  ?? ASSIGN VALUE HERE, OR SIMPLY ALLOW AND ASSUME IT WILL BE PARSED ELSEWHERE
                        # param_value = getattr(self.defaults, param_name)
                        # target_set[param_name] = param_value
                        target_set[param_name] = param_value
                    else:
                        raise ComponentError("Value of {} param for {} ({}) must be a valid matrix specification".
                                             format(param_name, self.name, param_value))
                target_set[param_name] = param_value

            # Parameter is not a valid type
            else:
                if type(getattr(self.defaults, param_name)) is type:
                    type_name = 'the name of a subclass of ' + getattr(self.defaults, param_name).__base__.__name__
                raise ComponentError("Value of {} param for {} ({}) is not compatible with {}".
                                    format(param_name, self.name, param_value, type_name))

    def _get_param_value_for_modulatory_spec(self, param_name, param_value):
        from psyneulink.core.globals.keywords import MODULATORY_SPEC_KEYWORDS
        if isinstance(param_value, str):
            param_spec = param_value
        elif isinstance(param_value, Component):
            param_spec = param_value.__class__.__name__
        elif isinstance(param_value, type):
            param_spec = param_value.__name__
        else:
            raise ComponentError("PROGRAM ERROR: got {} instead of string, Component, or Class".format(param_value))

        if not param_spec in MODULATORY_SPEC_KEYWORDS:
            return(param_value)

        try:
            param_default_value = getattr(self.defaults, param_name)
            # Only assign default value if it is not None
            if param_default_value is not None:
                return param_default_value
            else:
                return param_value
        except:
            raise ComponentError("PROGRAM ERROR: Could not get default value for {} of {} (to replace spec as {})".
                                 format(param_name, self.name, param_value))

    def _get_param_value_from_tuple(self, param_spec):
        """Returns param value (first item) of a (value, projection) tuple;
        """
        from psyneulink.core.components.mechanisms.modulatory.modulatorymechanism import ModulatoryMechanism_Base
        from psyneulink.core.components.projections.modulatory.modulatoryprojection import ModulatoryProjection_Base
        from psyneulink.core.components.ports.modulatorysignals.modulatorysignal import ModulatorySignal

        ALLOWABLE_TUPLE_SPEC_KEYWORDS = MODULATORY_SPEC_KEYWORDS
        ALLOWABLE_TUPLE_SPEC_CLASSES = (ModulatoryProjection_Base, ModulatorySignal, ModulatoryMechanism_Base)

        # If the 2nd item is a CONTROL or LEARNING SPEC, return the first item as the value
        if (isinstance(param_spec, tuple) and len(param_spec) == 2 and
                not isinstance(param_spec[1], (dict, list, np.ndarray)) and
                (param_spec[1] in ALLOWABLE_TUPLE_SPEC_KEYWORDS or
                 isinstance(param_spec[1], ALLOWABLE_TUPLE_SPEC_CLASSES) or
                 (inspect.isclass(param_spec[1]) and issubclass(param_spec[1], ALLOWABLE_TUPLE_SPEC_CLASSES)))
            ):
            value = param_spec[0]

        # Otherwise, just return the tuple
        else:
            value = param_spec

        return value

    def _validate_function(self, function):
        """Check that either params[FUNCTION] and/or self.execute are implemented

        # FROM _validate_params:
        # It also checks FUNCTION:
        #     if it is specified and is a type reference (rather than an instance),
        #     it instantiates the reference (using FUNCTION_PARAMS if present)
        #     and puts a reference to the instance in target_set[FUNCTION]
        #
        This checks for an execute method in function
        If a specification is not present or valid:
            - it checks self.execute and, if present, kwExecute is assigned to it
            - if self.execute is not present or valid, an exception is raised
        When completed, there is guaranteed to be a valid method in self.function and/or self.execute;
            otherwise, an exception is raised

        Notes:
            * no new assignments (to FUNCTION or self.execute) are made here, except:
            * if FUNCTION is missing, it is assigned to self.execute (if it is present)
            * no instantiations are done here;
            * any assignment(s) to and/or instantiation(s) of self.execute and/or params[FUNCTION]
                is/are carried out in _instantiate_function

        :return:
        """

        from psyneulink.core.components.shellclasses import Function

        # FUNCTION is not specified, so try to assign self.function to it
        if function is None:
            try:
                function = self.function
            except AttributeError:
                # self.function is also missing, so raise exception
                raise ComponentError("{0} must either implement a function method or specify one in {0}.Parameters".
                                    format(self.__class__.__name__))

        # self.function is None
        # IMPLEMENTATION NOTE:  This is a coding error;  self.function should NEVER be assigned None
        if function is None:
            raise ComponentError("PROGRAM ERROR: either {0} must be specified or {1}.function must be implemented for {2}".
                  format(FUNCTION,self.__class__.__name__, self.name))
        # self.function is OK, so return
        elif (
            isinstance(function, types.FunctionType)
            or isinstance(function, types.MethodType)
            or is_instance_or_subclass(function, Function)
        ):
            self.function = function
            return
        # self.function is NOT OK, so raise exception
        else:
            raise ComponentError("{0} not specified and {1}.function is not a Function object or class "
                                "or valid method in {2}".
                                format(FUNCTION, self.__class__.__name__, self.name))

    def _validate_value(self):
        pass

    def _instantiate_attributes_before_function(self, function=None, context=None):
        pass

    def _instantiate_function(self, function, function_params=None, context=None):
        """Instantiate function defined in <subclass>.function or <subclass>.function

        Instantiate params[FUNCTION] if present, and assign it to self.function

        If params[FUNCTION] is present and valid,
            it is assigned as the function's execute method, overriding any direct implementation of self.function

        If FUNCTION IS in params:
            - if it is a Function object, it is simply assigned to self.function;
            - if it is a Function class reference:
                it is instantiated using self.defaults.variable and, if present, params[FUNCTION_PARAMS]
        If FUNCTION IS NOT in params:
            - if self.function IS implemented, it is assigned to params[FUNCTION]
            - if self.function IS NOT implemented: program error (should have been caught in _validate_function)
        Upon successful completion:
            - self._function === self.function
            - self.execute should always return the output of self.function in the first item of its output array;
                 this is done by Function.execute;  any subclass override should do the same, so that...
            - value is value[0] returned by self.execute

        """
        from psyneulink.core.components.functions.userdefinedfunction import UserDefinedFunction
        from psyneulink.core.components.shellclasses import Function

        function_variable = copy.deepcopy(
            self._parse_function_variable(
                self.defaults.variable,
                # we can't just pass context here, because this specifically tries to bypass a
                # branch in TransferMechanism._parse_function_variable
                context=Context(source=ContextFlags.INSTANTIATE)
            )
        )

        # Specification is the function of a (non-instantiated?) Function class
        # KDM 11/12/18: parse an instance of a Function's .function method to itself
        # (not sure how worth it this is, but it existed in Scripts/Examples/Reinforcement-Learning REV)
        # purposely not attempting to parse a class Function.function
        # JDC 3/6/19:  ?what about parameter ports for its parameters (see python function problem below)?
        if isinstance(function, types.MethodType):
            try:
                if isinstance(function.__self__, Function):
                    function = function.__self__
            except AttributeError:
                pass

        # Specification is a standard python function, so wrap as a UserDefnedFunction
        # Note:  parameter_ports for function's parameters will be created in_instantiate_attributes_after_function
        if isinstance(function, types.FunctionType):
            self.function = UserDefinedFunction(default_variable=function_variable,
                                                custom_function=function,
                                                owner=self,
                                                context=context)

        # Specification is an already implemented Function
        elif isinstance(function, Function):
            if not iscompatible(function_variable, function.defaults.variable):
                owner_str = ''
                if hasattr(self, 'owner') and self.owner is not None:
                    owner_str = f' of {repr(self.owner.name)}'
                if function._default_variable_flexibility is DefaultsFlexibility.RIGID:
                    raise ComponentError(f'Variable format ({function.defaults.variable}) of {function.name} '
                                         f'is not compatible with the variable format ({function_variable}) '
                                         f'of {repr(self.name)}{owner_str} to which it is being assigned.')
                                         # f'Make sure variable for {function.name} is 2d.')
                elif function._default_variable_flexibility is DefaultsFlexibility.INCREASE_DIMENSION:
                    function_increased_dim = np.asarray([function.defaults.variable])
                    if not iscompatible(function_variable, function_increased_dim):
                        raise ComponentError(f'Variable format ({function.defaults.variable}) of {function.name} '
                                             f'is not compatible with the variable format ({function_variable})'
                                             f' of {repr(self.name)}{owner_str} to which it is being assigned.')
                                             # f'Make sure variable for {function.name} is 2d.')

            # class default functions should always be copied, otherwise anything this component
            # does with its function will propagate to anything else that wants to use
            # the default
            if function.owner is None and not function.is_pnl_inherent:
                self.function = function
            else:
                self.function = copy.deepcopy(function)

            # set owner first because needed for is_initializing calls
            self.function.owner = self
            self.function._update_default_variable(function_variable, context)

        # Specification is Function class
        # Note:  parameter_ports for function's parameters will be created in_instantiate_attributes_after_function
        elif inspect.isclass(function) and issubclass(function, Function):
            kwargs_to_instantiate = function.class_defaults.values().copy()
            if function_params is not None:
                kwargs_to_instantiate.update(**function_params)
                # default_variable should not be in any function_params but sometimes it is
                kwargs_to_remove = ['default_variable']

                for arg in kwargs_to_remove:
                    try:
                        del kwargs_to_instantiate[arg]
                    except KeyError:
                        pass

                # matrix is determined from ParameterPort based on string value in function_params
                # update it here if needed
                if MATRIX in kwargs_to_instantiate:
                    try:
                        kwargs_to_instantiate[MATRIX] = self.parameter_ports[MATRIX].defaults.value
                    except (AttributeError, KeyError, TypeError):
                        pass

            _, kwargs = prune_unused_args(function.__init__, args=[], kwargs=kwargs_to_instantiate)
            self.function = function(default_variable=function_variable, owner=self, **kwargs)

        else:
            raise ComponentError(f'Unsupported function type: {type(function)}, function={function}.')

        # KAM added 6/14/18 for functions that do not pass their has_initializers status up to their owner via property
        # FIX: need comprehensive solution for has_initializers; need to determine whether ports affect mechanism's
        # has_initializers status
        if self.function.has_initializers:
            self.has_initializers = True

        self._parse_param_port_sources()

    def _instantiate_attributes_after_function(self, context=None):
        if hasattr(self, "_parameter_ports"):
            for param_port in self._parameter_ports:
                setattr(self.__class__, "mod_" + param_port.name, make_property_mod(param_port.name))
                setattr(self.__class__, "get_mod_" + param_port.name, make_stateful_getter_mod(param_port.name))

    def _instantiate_value(self, context=None):
        #  - call self.execute to get value, since the value of a Component is defined as what is returned by its
        #    execute method, not its function
        try:
            value = self.execute(variable=self.defaults.variable, context=context)
        except TypeError as e:
            # don't hide other TypeErrors
            if "execute() got an unexpected keyword argument 'variable'" != str(e):
                raise

            try:
                value = self.execute(input=self.defaults.variable, context=context)
            except TypeError as e:
                if "execute() got an unexpected keyword argument 'input'" != str(e):
                    raise

                value = self.execute(context=context)
        if value is None:
            raise ComponentError(f"PROGRAM ERROR: Execute method for {self.name} must return a value.")

        self.parameters.value._set(value, context=context, skip_history=True)
        try:
            # Could be mutable, so assign copy
            self.defaults.value = value.copy()
        except AttributeError:
            # Immutable, so just assign value
            self.defaults.value = value

    def _update_default_variable(self, new_default_variable, context=None):
        self.defaults.variable = copy.deepcopy(new_default_variable)
        self._instantiate_value(context)

        function_variable = self._parse_function_variable(
            new_default_variable,
            context
        )
        try:
            self.function._update_default_variable(function_variable, context)
        except AttributeError:
            pass

    def initialize(self, context=None):
        raise ComponentError("{} class does not support initialize() method".format(self.__class__.__name__))

    def _check_for_composition(self, context=None):
        """Allow Component to check whether it or its attributes are suitable for inclusion in a Composition
        Called by Composition.add_node.
        """
        pass

    @handle_external_context(execution_id=NotImplemented)
    def reinitialize(self, *args, context=None):
        """
            If the component's execute method involves execution of an `IntegratorFunction` Function, this method
            effectively begins the function's accumulation over again at the specified value, and may update related
            values on the component, depending on the component type.  Otherwise, it simply reassigns the Component's
            value based on its default_variable.
        """
        from psyneulink.core.components.functions.statefulfunctions.integratorfunctions import IntegratorFunction
        if isinstance(self.function, IntegratorFunction):
            if context is NotImplemented:
                context = self.most_recent_context
            new_value = self.function.reinitialize(*args, context=context)
            self.parameters.value.set(np.atleast_2d(new_value), context, override=True)
        else:
            raise ComponentError(f"Reinitializing {self.name} is not allowed because this Component is not stateful. "
                                 "(It does not have an accumulator to reinitialize).")

    @handle_external_context()
    def execute(self, variable=None, context=None, runtime_params=None):
        if context is None:
            try:
                context = self.owner.most_recent_context
            except AttributeError:
                context = self.most_recent_context

        value = self._execute(variable=variable, context=context, runtime_params=runtime_params)
        self.parameters.value._set(value, context=context)
        return value

    def _execute(self, variable=None, context=None, runtime_params=None, **kwargs):
        from psyneulink.core.components.functions.function import Function

        self.parameters.variable._set(variable, context=context)

        if isinstance(self, Function):
            pass # Functions don't have a Logs or maintain execution_counts or time
        else:
            if self.initialization_status & ~(ContextFlags.VALIDATING | ContextFlags.INITIALIZING):
                self._increment_execution_count()
            self._update_current_execution_time(context=context)

        # CALL FUNCTION

        # IMPLEMENTATION NOTE:  **kwargs is included to accommodate required arguments
        #                     that are specific to particular class of Functions
        #                     (e.g., error_matrix for LearningMechanism and controller for EVCControlMechanism)
        function_variable = self._parse_function_variable(variable, context=context)
        value = self.function(variable=function_variable, context=context, params=runtime_params, **kwargs)
        try:
            self.function.parameters.value._set(value, context)
        except AttributeError:
            pass

        self.most_recent_context = context
        return value

    def is_finished(self, context=None):
        """
            set by a Component to signal completion of its `execution <Component_Execution>` in a `trial`; used by
            `Component-based Conditions <Conditions_Component_Based>` to predicate the execution of one or more other
            Components on a Component.
        """
        return self.parameters.is_finished_flag._get(context)

    def _parse_param_port_sources(self):
        try:
            for param_port in self._parameter_ports:
                if param_port.source is FUNCTION:
                    param_port.source = self.function
        except AttributeError:
            pass

    def _increment_execution_count(self, count=1):
        self.parameters.execution_count.set(self.execution_count + count, override=True)
        return self.execution_count

    @property
    def current_execution_time(self):
        try:
            return self._current_execution_time
        except AttributeError:
            self._update_current_execution_time(self.most_recent_context.string)

    def get_current_execution_time(self, context=None):
        if context is None:
            return self.current_execution_time
        else:
            try:
                return context.composition.scheduler.get_clock(context).time
            except AttributeError:
                return None
    # MODIFIED 9/22/19 END

    def _get_current_execution_time(self, context):
        from psyneulink.core.globals.context import _get_context
        return _get_time(self, context=context)

    def _update_current_execution_time(self, context):
        self._current_execution_time = self._get_current_execution_time(context=context)

    def _change_function(self, to_function):
        pass

    @property
    def name(self):
        try:
            return self._name
        except AttributeError:
            return 'unnamed {0}'.format(self.__class__)

    @name.setter
    def name(self, value):
        if not isinstance(value, str):
            raise ComponentError(f"Name assigned to {self.__class__.__name__} ({value}) must be a string constant.")

        self._name = value

    @property
    def size(self):
        s = []

        try:
            v = np.atleast_2d(self.defaults.variable)
        except AttributeError:
            return None

        for i in range(len(v)):
            s.append(len(v[i]))
        return np.array(s)

    @property
    def prefs(self):
        # Whenever pref is accessed, use current owner as context (for level checking)
        self._prefs.owner = self
        return self._prefs

    @prefs.setter
    def prefs(self, pref_set):
        if (isinstance(pref_set, PreferenceSet)):
            # IMPLEMENTATION NOTE:
            # - Complements dynamic assignment of owner in getter (above)
            # - Needed where prefs are assigned before they've been gotten (e.g., in PreferenceSet.__init__()
            # - owner needs to be assigned for call to get_pref_setting_for_level below
            # MODIFIED 6/1/16
            try:
                pref_set.owner = self
            except:
            # MODIFIED 6/1/16 END
                pass
            self._prefs = pref_set
            if self.prefs.verbosePref:
                warnings.warn('PreferenceSet {0} assigned to {1}'.format(pref_set.name, self.name))
            # Make sure that every pref attrib in PreferenceSet is OK
            for pref_name, pref_entry in self.prefs.__dict__.items():
                if '_pref' in pref_name:
                    value, err_msg = self.prefs.get_pref_setting_for_level(pref_name, pref_entry.level)
                    if err_msg and self.prefs.verbosePref:
                        warnings.warn(err_msg)
                    # FIX: VALUE RETURNED SHOULD BE OK, SO ASSIGN IT INSTEAD OF ONE IN pref_set??
                    # FIX: LEVEL SHOULD BE LOWER THAN REQUESTED;  REPLACE RAISE WITH WARNING TO THIS EFFECT
        else:
            raise ComponentError("Attempt to assign non-PreferenceSet {0} to {0}.prefs".
                                format(pref_set, self.name))

    @property
    def verbosePref(self):
        return self.prefs.verbosePref

    @verbosePref.setter
    def verbosePref(self, setting):
        self.prefs.verbosePref = setting

    @property
    def paramValidationPref(self):
        return self.prefs.paramValidationPref

    @paramValidationPref.setter
    def paramValidationPref(self, setting):
        self.prefs.paramValidationPref = setting

    @property
    def reportOutputPref(self):
        return self.prefs.reportOutputPref

    @reportOutputPref.setter
    def reportOutputPref(self, setting):
        self.prefs.reportOutputPref = setting

    @property
    def logPref(self):
        return self.prefs.logPref

    @logPref.setter
    def logPref(self, setting):
        self.prefs.logPref = setting

    @property
    def runtimeParamModulationPref(self):
        return self.prefs.runtimeParamModulationPref

    @runtimeParamModulationPref.setter
    def runtimeParamModulationPref(self, setting):
        self.prefs.runtimeParamModulationPref = setting

    @property
    def initialization_status(self):
        try:
            return self._initialization_status
        except AttributeError:
            self._initialization_status = ContextFlags.INITIALIZING
        return self._initialization_status

    @initialization_status.setter
    def initialization_status(self, flag):
        """Check that a flag is one and only one status flag
        """
        if flag in INITIALIZATION_STATUS_FLAGS:
            self._initialization_status = flag
        elif not flag:
            self._initialization_status = ContextFlags.UNINITIALIZED
        elif not (flag & ContextFlags.INITIALIZATION_MASK):
            raise ContextError("Attempt to assign a flag ({}) to initialization_status "
                               "that is not an initialization status flag".
                               format(str(flag)))
        else:
            raise ContextError("Attempt to assign more than one flag ({}) to initialization_status".
                               format(str(flag)))

    @property
    def is_initializing(self):
        try:
            owner_initializing = self.owner.initialization_status == ContextFlags.INITIALIZING
        except AttributeError:
            owner_initializing = False

        return self.initialization_status == ContextFlags.INITIALIZING or owner_initializing

    @property
    def log(self):
        try:
            return self._log
        except AttributeError:
            if self.initialization_status == ContextFlags.DEFERRED_INIT:
                raise ComponentError("Initialization of {} is deferred; try assigning {} after it is complete "
                                     "or appropriately configuring a system to which it belongs".
                                     format(self.name, 'log'))
            else:
                raise AttributeError

    @log.setter
    def log(self, log):
        self._log = log

    @property
    def loggable_items(self):
        """Diciontary of items that can be logged in the Component's `log <Component.log>` and their current `ContextFlags`.
        This is a convenience method that calls the `loggable_items <Log.loggable_items>` property of the Component's
        `log <Component.log>`.
        """
        return self.log.loggable_items

    def set_log_conditions(self, items, log_condition=LogCondition.EXECUTION):
        """
        set_log_conditions(          \
            items                    \
            log_condition=EXECUTION  \
        )

        Specifies items to be logged; these must be be `loggable_items <Component.loggable_items>` of the Component's
        `log <Component.log>`. This is a convenience method that calls the `set_log_conditions <Log.set_log_conditions>`
        method of the Component's `log <Component.log>`.
        """
        self.log.set_log_conditions(items=items, log_condition=log_condition)

    def log_values(self, entries):
        """
        log_values(              \
            entries              \
        )

        Specifies items to be logged; ; these must be be `loggable_items <Component.loggable_items>` of the Component's
        `log <Component.log>`. This is a convenience method that calls the `log_values <Log.log_values>` method
        of the Component's `log <Component.log>`.
        """
        self.log.log_values(entries)

    @property
    def _dict_summary(self):
        from psyneulink.core.compositions.composition import Composition
        from psyneulink.core.components.ports.port import Port
        from psyneulink.core.components.ports.outputport import OutputPort
        from psyneulink.core.components.projections.pathway.mappingprojection import MappingProjection

        def parse_parameter_value(value):
            if isinstance(value, (list, tuple)):
                new_item = []
                for item in value:
                    new_item.append(parse_parameter_value(item))
                try:
                    value = type(value)(new_item)
                except TypeError:
                    value = type(value)(*new_item)
            elif isinstance(value, dict):
                value = {
                    parse_parameter_value(k): parse_parameter_value(v)
                    for k, v in value.items()
                }
            elif isinstance(value, Composition):
                value = value.name
            elif isinstance(value, Port):
                if isinstance(value, OutputPort):
                    state_port_name = MODEL_SPEC_ID_OUTPUT_PORTS
                else:
                    state_port_name = MODEL_SPEC_ID_INPUT_PORTS

                # assume we will use the identifier on reconstitution
                value = '{0}.{1}.{2}'.format(
                    value.owner.name,
                    state_port_name,
                    value.name
                )
            elif isinstance(value, Component):
                # could potentially create duplicates when it should
                # create a reference to an already existent Component like
                # with Compositions, but in a vacuum the full specification
                # is necessary.
                # in fact this would happen unless the parser specifically
                # handles it like ours does
                value = value._dict_summary
            elif isinstance(value, (types.FunctionType)):
                value = base64.encodebytes(dill.dumps(value)).decode('utf-8')

            return value

        # attributes (and their values) included in top-level dict
        basic_attributes = ['name']

        # attributes that aren't Parameters but are psyneulink-specific
        # and are stored in the PNL parameters section
        implicit_parameter_attributes = ['node_ordering', 'required_node_roles']

        parameters_dict = {}
        pnl_specific_parameters = {}
        deferred_init_values = {}

        if self.initialization_status is ContextFlags.DEFERRED_INIT:
            deferred_init_values = copy.copy(self._init_args)
            try:
                deferred_init_values.update(deferred_init_values['params'])
            except (KeyError, TypeError):
                pass

            # .parameters still refers to class parameters during deferred init
            assert self.parameters._owner is not self

        for p in self.parameters:
            if (
                p.name not in self._model_spec_parameter_blacklist
                and not isinstance(p, ParameterAlias)
            ):
                if self.initialization_status is ContextFlags.DEFERRED_INIT:
                    try:
                        val = deferred_init_values[p.name]
                    except KeyError:
                        # class default
                        val = p.default_value
                else:
                    # special handling because MappingProjection matrix just
                    # refers to its function's matrix but its default values are
                    # PNL-specific
                    if (
                        isinstance(self, MappingProjection)
                        and p.name == 'matrix'
                    ):
                        val = self.function.defaults.matrix
                    elif p.spec is not None:
                        val = p.spec
                    else:
                        val = p.default_value

                val = parse_parameter_value(val)

                try:
                    matching_parameter_port = self.owner.parameter_ports[p.name]

                    if matching_parameter_port.source is self:
                        val = {
                            MODEL_SPEC_ID_PARAMETER_SOURCE: '{0}.{1}.{2}'.format(
                                self.owner.name,
                                MODEL_SPEC_ID_INPUT_PORTS,
                                p.name
                            ),
                            MODEL_SPEC_ID_PARAMETER_VALUE: val,
                            MODEL_SPEC_ID_TYPE: type(val)
                        }
                # ContentAddressableList uses TypeError when key not found
                except (AttributeError, TypeError):
                    pass

                # split parameters designated as PsyNeuLink-specific and
                # parameters that are universal
                if p.pnl_internal:
                    pnl_specific_parameters[p.name] = val
                else:
                    parameters_dict[p.name] = val

        for attr in implicit_parameter_attributes:
            try:
                pnl_specific_parameters[attr] = getattr(self, attr)
            except AttributeError:
                pass

        if len(pnl_specific_parameters) > 0:
            parameters_dict[MODEL_SPEC_ID_PSYNEULINK] = pnl_specific_parameters

        function_dict = {}
        try:
            if isinstance(self.function, Component):
                function_dict['functions'] = [self.function._dict_summary]
        except AttributeError:
            pass

        type_dict = {}

        if self._model_spec_class_name_is_generic:
            type_dict[MODEL_SPEC_ID_GENERIC] = self.__class__.__name__
        else:
            if self._model_spec_generic_type_name is not NotImplemented:
                type_dict[MODEL_SPEC_ID_GENERIC] = self._model_spec_generic_type_name
            else:
                type_dict[MODEL_SPEC_ID_GENERIC] = None

            type_dict[MODEL_SPEC_ID_PSYNEULINK] = self.__class__.__name__

        return {
            **{attr: getattr(self, attr) for attr in basic_attributes},
            **{self._model_spec_id_parameters: parameters_dict},
            **function_dict,
            **{MODEL_SPEC_ID_TYPE: type_dict}
        }

    @property
    def logged_items(self):
        """Dictionary of all items that have entries in the log, and their currently assigned `ContextFlags`\\s
        This is a convenience method that calls the `logged_items <Log.logged_items>` property of the Component's
        `log <Component.log>`.
        """
        return self.log.logged_items

    @property
    def _loggable_parameters(self):
        return [param.name for param in self.parameters if param.loggable and param.user]

    @property
    def _default_variable_flexibility(self):
        try:
            return self.__default_variable_flexibility
        except AttributeError:
            self.__default_variable_flexibility = DefaultsFlexibility.FLEXIBLE
            return self.__default_variable_flexibility

    @_default_variable_flexibility.setter
    def _default_variable_flexibility(self, value):
        self.__default_variable_flexibility = value

    @classmethod
    def get_constructor_defaults(cls):
        return {arg_name: arg.default for (arg_name, arg) in inspect.signature(cls.__init__).parameters.items()}

    @property
    def class_parameters(self):
        return self.__class__.parameters

    @property
    def stateful_parameters(self):
        """
            A list of all of this object's `parameters <Parameters>` whose values
            may change during runtime
        """
        return [param for param in self.parameters if param.stateful]

    @property
    def function_parameters(self):
        """
            The `parameters <Parameters>` object of this object's `function`
        """
        try:
            return self.function.parameters
        except AttributeError:
            return None

    @property
    def class_defaults(self):
        """
            Refers to the defaults of this object's class
        """
        return self.__class__.defaults

    @property
    def is_pnl_inherent(self):
        try:
            return self._is_pnl_inherent
        except AttributeError:
            self._is_pnl_inherent = False
            return self._is_pnl_inherent

    @property
    def _parameter_components(self):
        """
            Returns a set of Components that are values of this object's
            Parameters
        """
        try:
            return self.__parameter_components
        except AttributeError:
            self.__parameter_components = set()
            return self.__parameter_components

    @handle_external_context()
    def _update_parameter_components(self, context=None):
        # store all Components in Parameters to be used in
        # _dependent_components for _initialize_from_context
        for p in self.parameters:
            try:
                param_value = p._get(context)
                if isinstance(param_value, Component):
                    self._parameter_components.add(param_value)
            # ControlMechanism and GatingMechanism have Parameters that only
            # throw these errors
            except Exception as e:
                # cannot import the specific exceptions due to circularity
                if 'attribute is not implemented on' not in str(e):
                    raise

    @property
    def _dependent_components(self):
        """
            Returns a set of Components that will be executed if this Component is executed
        """
        return list(self._parameter_components)

    @property
    def most_recent_context(self):
        """
            used to set a default behavior for attributes that correspond to parameters
        """
        try:
            return self._most_recent_context
        except AttributeError:
            self._most_recent_context = Context(source=ContextFlags.COMMAND_LINE)
            return self._most_recent_context

    @most_recent_context.setter
    def most_recent_context(self, value):
        self._most_recent_context = value

    @property
    def _model_spec_parameter_blacklist(self):
        """
            A set of Parameter names that should not be added to the generated
            constructor string
        """
        return {'function', 'value'}


COMPONENT_BASE_CLASS = Component


def make_property_mod(param_name):

    def getter(self):
        try:
            return self._parameter_ports[param_name].value
        except TypeError:
            raise ComponentError("{} does not have a '{}' ParameterPort."
                                 .format(self.name, param_name))

    def setter(self, value):
        raise ComponentError("Cannot set to {}'s mod_{} directly because it is computed by the ParameterPort."
                             .format(self.name, param_name))

    prop = property(getter).setter(setter)

    return prop


def make_stateful_getter_mod(param_name):

    def getter(self, context=None):
        try:
            return self._parameter_ports[param_name].parameters.value.get(context)
        except TypeError:
            raise ComponentError("{} does not have a '{}' ParameterPort."
                                 .format(self.name, param_name))

    return getter<|MERGE_RESOLUTION|>--- conflicted
+++ resolved
@@ -1175,11 +1175,8 @@
                      "input_port_variables", "results", "simulation_results",
                      "monitor_for_control", "feature_values", "simulation_ids",
                      "input_labels_dict", "output_labels_dict",
-<<<<<<< HEAD
-                     "modulated_mechanisms", "search_space"}
-=======
-                     "modulated_mechanisms", "activation_derivative_fct"}
->>>>>>> ba56af82
+                     "modulated_mechanisms", "search_space",
+                     "activation_derivative_fct"}
         # mechanism functions are handled separately
         if hasattr(self, 'ports'):
             blacklist.add("function")
