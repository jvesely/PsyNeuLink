--- conflicted
+++ resolved
@@ -394,31 +394,15 @@
 
 def _control_mechanism_costs_getter(owning_component=None, execution_id=None):
     # NOTE: In cases where there is a reconfiguration_cost, that cost is not returned by this method
-<<<<<<< HEAD
     try:
         costs = [c.compute_costs(c.parameters.variable.get(execution_id), execution_id=execution_id)
                  for c in owning_component.control_signals]
         return costs
 
-=======
-    try:
-        costs = [c.compute_costs(c.parameters.variable.get(execution_id), execution_id=execution_id)
-                 for c in owning_component.control_signals]
-        return costs
-
     except TypeError:
         return None
 
 
-def _outcome_getter(owning_component=None, execution_id=None):
-    try:
-        return owning_component.parameters.variable.get(execution_id)[0]
->>>>>>> 78b42636
-    except TypeError:
-        return None
-
-
-<<<<<<< HEAD
 def _outcome_getter(owning_component=None, execution_id=None):
     try:
         return owning_component.parameters.variable.get(execution_id)[0]
@@ -429,13 +413,7 @@
 def _net_outcome_getter(owning_component=None, execution_id=None):
     # NOTE: In cases where there is a reconfiguration_cost,
     # that cost is not included in the net_outcome
-    
-=======
-def _net_outcome_getter(owning_component=None, execution_id=None):
-    # NOTE: In cases where there is a reconfiguration_cost,
-    # that cost is not included in the net_outcome
-
->>>>>>> 78b42636
+
     try:
         c = owning_component
         return c.compute_net_outcome(c.parameters.outcome.get(execution_id),
@@ -770,17 +748,10 @@
         value = Parameter(np.array(defaultControlAllocation), aliases='control_allocation')
 
         outcome = Parameter(None, read_only=True, getter=_outcome_getter)
-<<<<<<< HEAD
 
         compute_reconfiguration_cost = Parameter(None, stateful=False, loggable=False)
         # reconfiguration_cost = Parameter(None, read_only=True, getter=_reconfiguration_cost_getter)
 
-=======
-
-        compute_reconfiguration_cost = Parameter(None, stateful=False, loggable=False)
-        # reconfiguration_cost = Parameter(None, read_only=True, getter=_reconfiguration_cost_getter)
-
->>>>>>> 78b42636
         combine_costs = Parameter(np.sum, stateful=False, loggable=False)
         costs = Parameter(None, read_only=True, getter=_control_mechanism_costs_getter)
         control_signal_costs = Parameter(None, read_only=True)
