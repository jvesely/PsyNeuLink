# Princeton University licenses this file to You under the Apache License, Version 2.0 (the "License");
# you may not use this file except in compliance with the License.  You may obtain a copy of the License at:
#     http://www.apache.org/licenses/LICENSE-2.0
# Unless required by applicable law or agreed to in writing, software distributed under the License is distributed
# on an "AS IS" BASIS, WITHOUT WARRANTIES OR CONDITIONS OF ANY KIND, either express or implied.
# See the License for the specific language governing permissions and limitations under the License.


# ********************************************* Composition ***************************************************************

"""
..
    Sections:
      * `Composition_Overview`

.. _Composition_Overview:

Overview
--------

Composition is the base class for objects that combine PsyNeuLink `Components <Component>` into an executable model.
It defines a common set of attributes possessed, and methods used by all Composition objects.

.. _Composition_Creation:

Creating a Composition
----------------------

A generic Composition can be created by calling the constructor, and then adding `Components <Component>` using the
Composition's add methods.  However, more commonly, a Composition is created using the constructor for one of its
subclasses:  `System` or `Process`.  These automatically create Compositions from lists of Components.  Once created,
Components can be added or removed from an existing Composition using its add and/or remove methods.

.. _Composition_Execution:

Execution
---------

See `System <System_Execution>` or `Process <Process_Execution>` for documentation concerning execution of the
corresponding subclass.

.. _Composition_Class_Reference:

Class Reference
---------------

"""

import logging
import uuid
from collections import Iterable, OrderedDict
from enum import Enum

import numpy as np
import ctypes
import psyneulink.llvm as pnlvm
from llvmlite import ir

from psyneulink.components.mechanisms.processing.compositioninterfacemechanism import CompositionInterfaceMechanism
from psyneulink.components.projections.pathway.mappingprojection import MappingProjection
from psyneulink.components.shellclasses import Mechanism, Projection
from psyneulink.globals.context import ContextFlags
from psyneulink.globals.keywords import EXECUTING
from psyneulink.globals.context import ContextFlags
from psyneulink.scheduling.scheduler import Scheduler
from psyneulink.scheduling.time import TimeScale

__all__ = [
    'Composition', 'CompositionError', 'MechanismRole',
]

logger = logging.getLogger(__name__)


class MechanismRole(Enum):
    """

    - ORIGIN
        A `ProcessingMechanism <ProcessingMechanism>` that is the first Mechanism of a `Process` and/or `System`, and
        that receives the input to the Process or System when it is :ref:`executed or run <Run>`.  A Process may have
        only one `ORIGIN` Mechanism, but a System may have many.  Note that the `ORIGIN` Mechanism of a Process is not
        necessarily an `ORIGIN` of the System to which it belongs, as it may receive `Projections <Projection>` from
        other Processes in the System (see `example <LearningProjection_Target_vs_Terminal_Figure>`). The `ORIGIN`
        Mechanisms of a Process or System are listed in its :keyword:`origin_mechanisms` attribute, and can be displayed
        using its :keyword:`show` method.  For additional details about `ORIGIN` Mechanisms in Processes, see `Process
        Mechanisms <Process_Mechanisms>` and `Process Input and Output <Process_Input_And_Output>`; and for Systems see
        `System Mechanisms <System_Mechanisms>` and `System Input and Initialization
        <System_Execution_Input_And_Initialization>`.

    - INTERNAL
        A `ProcessingMechanism <ProcessingMechanism>` that is not designated as having any other status.

    - CYCLE
        A `ProcessingMechanism <ProcessingMechanism>` that is *not* an `ORIGIN` Mechanism, and receives a `Projection
        <Projection>` that closes a recurrent loop in a `Process` and/or `System`.  If it is an `ORIGIN` Mechanism, then
        it is simply designated as such (since it will be assigned input and therefore be initialized in any event).

    - INITIALIZE_CYCLE
        A `ProcessingMechanism <ProcessingMechanism>` that is the `sender <Projection_Base.sender>` of a
        `Projection <Projection>` that closes a loop in a `Process` or `System`, and that is not an `ORIGIN` Mechanism
        (since in that case it will be initialized in any event). An `initial value  <Run_InitialValues>` can be
        assigned to such Mechanisms, that will be used to initialize the Process or System when it is first run.  For
        additional information, see `Run <Run_Initial_Values>`, `System Mechanisms <System_Mechanisms>` and
        `System Input and Initialization <System_Execution_Input_And_Initialization>`.

    - TERMINAL
        A `ProcessingMechanism <ProcessingMechanism>` that is the last Mechanism of a `Process` and/or `System`, and
        that provides the output to the Process or System when it is `executed or run <Run>`.  A Process may
        have only one `TERMINAL` Mechanism, but a System may have many.  Note that the `TERMINAL`
        Mechanism of a Process is not necessarily a `TERMINAL` Mechanism of the System to which it belongs,
        as it may send Projections to other Processes in the System (see `example
        <LearningProjection_Target_vs_Terminal_Figure>`).  The `TERMINAL` Mechanisms of a Process or System are listed in
        its :keyword:`terminalMechanisms` attribute, and can be displayed using its :keyword:`show` method.  For
        additional details about `TERMINAL` Mechanisms in Processes, see `Process_Mechanisms` and
        `Process_Input_And_Output`; and for Systems see `System_Mechanisms`.

    - SINGLETON
        A `ProcessingMechanism <ProcessingMechanism>` that is the only Mechanism in a `Process` and/or `System`.
        It can serve the functions of an `ORIGIN` and/or a `TERMINAL` Mechanism.

    - MONITORED
        .

    - LEARNING
        A `LearningMechanism <LearningMechanism>` in a `Process` and/or `System`.

    - TARGET
        A `ComparatorMechanism` of a `Process` and/or `System` configured for learning that receives a target value
        from its `execute <ComparatorMechanism.ComparatorMechanism.execute>` or
        `run <ComparatorMechanism.ComparatorMechanism.execute>` method.  It must be associated with the `TERMINAL`
        Mechanism of the Process or System. The `TARGET` Mechanisms of a Process or System are listed in its
        :keyword:`target_mechanisms` attribute, and can be displayed using its :keyword:`show` method.  For additional
        details, see `TARGET Mechanisms <LearningMechanism_Targets>`, `learning sequence <Process_Learning_Sequence>`,
        and specifying `target values <Run_Targets>`.

    - RECURRENT_INIT
        .


    """
    ORIGIN = 0
    INTERNAL = 1
    CYCLE = 2
    INITIALIZE_CYCLE = 3
    TERMINAL = 4
    SINGLETON = 5
    MONITORED = 6
    LEARNING = 7
    TARGET = 8
    RECURRENT_INIT = 9


class CompositionError(Exception):

    def __init__(self, error_value):
        self.error_value = error_value

    def __str__(self):
        return repr(self.error_value)


class Vertex(object):
    '''
        Stores a Component for use with a `Graph`

        Arguments
        ---------

        component : Component
            the `Component <Component>` represented by this Vertex

        parents : list[Vertex]
            the `Vertices <Vertex>` corresponding to the incoming edges of this `Vertex`

        children : list[Vertex]
            the `Vertices <Vertex>` corresponding to the outgoing edges of this `Vertex`

        Attributes
        ----------

        component : Component
            the `Component <Component>` represented by this Vertex

        parents : list[Vertex]
            the `Vertices <Vertex>` corresponding to the incoming edges of this `Vertex`

        children : list[Vertex]
            the `Vertices <Vertex>` corresponding to the outgoing edges of this `Vertex`
    '''

    def __init__(self, component, parents=None, children=None):
        self.component = component
        if parents is not None:
            self.parents = parents
        else:
            self.parents = []
        if children is not None:
            self.children = children
        else:
            self.children = []

    def __repr__(self):
        return '(Vertex {0} {1})'.format(id(self), self.component)


class Graph(object):
    '''
        A Graph of vertices and edges/

        Attributes
        ----------

        comp_to_vertex : Dict[`Component <Component>` : `Vertex`]
            maps `Component` in the graph to the `Vertices <Vertex>` that represent them.

        vertices : List[Vertex]
            the `Vertices <Vertex>` contained in this Graph.

    '''

    def __init__(self):
        self.comp_to_vertex = OrderedDict()  # Translate from mechanisms to related vertex
        self.vertices = []  # List of vertices within graph

    def copy(self):
        '''
            Returns
            -------

            A copy of the Graph. `Vertices <Vertex>` are distinct from their originals, and point to the same
            `Component <Component>` object : `Graph`
        '''
        g = Graph()

        for vertex in self.vertices:
            g.add_vertex(Vertex(vertex.component))

        for i in range(len(self.vertices)):
            g.vertices[i].parents = [g.comp_to_vertex[parent_vertex.component] for parent_vertex in self.vertices[i].parents]
            g.vertices[i].children = [g.comp_to_vertex[parent_vertex.component] for parent_vertex in self.vertices[i].children]

        return g

    def add_component(self, component):
        if component in [vertex.component for vertex in self.vertices]:
            logger.info('Component {1} is already in graph {0}'.format(component, self))
        else:
            vertex = Vertex(component)
            self.comp_to_vertex[component] = vertex
            self.add_vertex(vertex)

    def add_vertex(self, vertex):
        if vertex in self.vertices:
            logger.info('Vertex {1} is already in graph {0}'.format(vertex, self))
        else:
            self.vertices.append(vertex)
            self.comp_to_vertex[vertex.component] = vertex

    def remove_component(self, component):
        try:
            self.remove_vertex(self.comp_to_vertex(component))
        except KeyError as e:
            raise CompositionError('Component {1} not found in graph {2}: {0}'.format(e, component, self))

    def remove_vertex(self, vertex):
        try:
            self.vertices.remove(vertex)
            del self.comp_to_vertex[vertex.component]
            # TODO:
            #   check if this removal puts the graph in an inconsistent state
        except ValueError as e:
            raise CompositionError('Vertex {1} not found in graph {2}: {0}'.format(e, vertex, self))

    def connect_components(self, parent, child):
        self.connect_vertices(self.comp_to_vertex[parent], self.comp_to_vertex[child])

    def connect_vertices(self, parent, child):
        if child not in parent.children:
            parent.children.append(child)
        if parent not in child.parents:
            child.parents.append(parent)

    def get_parents_from_component(self, component):
        '''
            Arguments
            ---------

            component : Component
                the Component whose parents will be returned

            Returns
            -------

            A list[Vertex] of the parent `Vertices <Vertex>` of the Vertex associated with **component** : list[`Vertex`]
        '''
        return self.comp_to_vertex[component].parents

    def get_children_from_component(self, component):
        '''
            Arguments
            ---------

            component : Component
                the Component whose children will be returned

            Returns
            -------

            A list[Vertex] of the child `Vertices <Vertex>` of the Vertex associated with **component** : list[`Vertex`]
        '''
        return self.comp_to_vertex[component].children


class Composition(object):
    '''
        Composition

        Arguments
        ---------

        Attributes
        ----------

        graph : `Graph`
            The full `Graph` associated with this Composition. Contains both `Mechanisms <Mechanism>` and `Projections
            <Projection>` used in processing or learning.

        mechanisms : `list[Mechanism]`
            A list of all `Mechanisms <Mechanism>` contained in this Composition

        COMMENT:
        name : str
            see `name <Composition_Name>`

        prefs : PreferenceSet
            see `prefs <Composition_Prefs>`
        COMMENT

    '''

    def __init__(self):
        # core attributes
        self.graph = Graph()  # Graph of the Composition
        self._graph_processing = None
        self.mechanisms = []
        self.input_mechanisms = {}

        self.projections = []

        self._scheduler_processing = None
        self._scheduler_learning = None

        # status attributes
        self.graph_consistent = True  # Tracks if the Composition is in a state that can be run (i.e. no dangling projections, (what else?))
        self.needs_update_graph = True   # Tracks if the Composition graph has been analyzed to assign roles to components
        self.needs_update_graph_processing = True   # Tracks if the processing graph is current with the full graph
        self.needs_update_scheduler_processing = True  # Tracks if the processing scheduler needs to be regenerated
        self.needs_update_scheduler_learning = True  # Tracks if the learning scheduler needs to be regenerated (mechanisms/projections added/removed etc)

        # helper attributes
        self.mechanisms_to_roles = OrderedDict()

        # Create lists to track identity of certain mechanism classes within the
        # composition.
        # Explicit classes:
        self.explicit_input_mechanisms = []  # Need to track to know which to leave untouched
        self.all_input_mechanisms = []
        self.explicit_output_mechanisms = []  # Need to track to know which to leave untouched
        self.all_output_mechanisms = []
        self.target_mechanisms = []  # Do not need to track explicit as they mush be explicit

        # TBI: update self.sched whenever something is added to the composition
        self.sched = Scheduler(composition=self)


        # Compiled resources
        self.__params_struct = None
        self.__context_struct = None
        self.__data_struct = None

        self.__compiled_mech = {}
        self.__compiled_results_extract = {}

    @property
    def graph_processing(self):
        '''
            The Composition's processing graph (contains only `Mechanisms <Mechanism>`, excluding those
            used in learning).

            :getter: Returns the processing graph, and builds the graph if it needs updating
            since the last access.
        '''
        if self.needs_update_graph_processing or self._graph_processing is None:
            self._update_processing_graph()

        return self._graph_processing

    @property
    def scheduler_processing(self):
        '''
            A default `Scheduler` automatically generated by the Composition, used for the
            (`processing <System_Execution_Processing>` phase of execution.

            :getter: Returns the default processing scheduler, and builds it if it needs updating since the last access.
        '''
        if self.needs_update_scheduler_processing or self._scheduler_processing is None:
            self._scheduler_processing = Scheduler(graph=self.graph_processing)
            self.needs_update_scheduler_processing = False

        return self._scheduler_processing

    @property
    def scheduler_learning(self):
        '''
            A default `Scheduler` automatically generated by the Composition, used for the
            `learning <System_Execution_Learning>` phase of execution.

            :getter: Returns the default learning scheduler, and builds it if it needs updating since the last access.
        '''
        if self.needs_update_scheduler_learning or self._scheduler_learning is None:
            self._scheduler_learning = Scheduler(graph=self.graph)
            self.needs_update_scheduler_learning = False

        return self._scheduler_learning

    def _get_unique_id(self):
        return uuid.uuid4()

    def add_mechanism(self, mech):
        '''
            Adds a Mechanism to the Composition, if it is not already added

            Arguments
            ---------

            mech : Mechanism
                the Mechanism to add
        '''
        if mech not in [vertex.component for vertex in self.graph.vertices]:  # Only add if it doesn't already exist in graph
            mech.is_processing = True
            self.graph.add_component(mech)  # Set incoming edge list of mech to empty
            self.mechanisms.append(mech)
            self.mechanisms_to_roles[mech] = set()

            self.needs_update_graph = True
            self.needs_update_graph_processing = True
            self.needs_update_scheduler_processing = True

    def add_projection(self, sender, projection, receiver):
        '''
            Adds a projection to the Composition, if it is not already added

            Arguments
            ---------

            sender : Mechanism
                the sender of **projection**

            projection : Projection
                the projection to add

            receiver : Mechanism
                the receiver of **projection**
        '''
        if projection not in [vertex.component for vertex in self.graph.vertices]:
            projection.is_processing = False
            projection.name = '{0} to {1}'.format(sender, receiver)
            self.graph.add_component(projection)

            # Add connections between mechanisms and the projection
            self.graph.connect_components(sender, projection)
            self.graph.connect_components(projection, receiver)
            self._validate_projection(sender, projection, receiver)

            self.needs_update_graph = True
            self.needs_update_graph_processing = True
            self.projections.append(projection)

    def add_linear_processing_pathway(self, pathway):
        # First, verify that the pathway begins with a mechanism
        if isinstance(pathway[0], Mechanism):
            self.add_mechanism(pathway[0])
        else:
            # 'MappingProjection has no attribute _name' error is thrown when pathway[0] is passed to the error msg
            raise CompositionError("The first item in a linear processing pathway must be a Mechanism.")
        # Then, add all of the remaining mechanisms in the pathway
        for c in range(1, len(pathway)):
            # if the current item is a mechanism, add it
            if isinstance(pathway[c], Mechanism):
                self.add_mechanism(pathway[c])

        # Then, loop through and validate that the mechanism-projection relationships make sense
        # and add MappingProjections where needed
        for c in range(1, len(pathway)):
            if isinstance(pathway[c], Mechanism):
                if isinstance(pathway[c - 1], Mechanism):
                    # if the previous item was also a mechanism, add a mapping projection between them
                    self.add_projection(
                        pathway[c - 1],
                        MappingProjection(
                            sender=pathway[c - 1],
                            receiver=pathway[c]
                        ),
                        pathway[c]
                    )
            # if the current item is a projection
            elif isinstance(pathway[c], Projection):
                if c == len(pathway) - 1:
                    raise CompositionError("{} is the last item in the pathway. A projection cannot be the last item in"
                                           " a linear processing pathway.".format(pathway[c]))
                # confirm that it is between two mechanisms, then add the projection
                if isinstance(pathway[c - 1], Mechanism) and isinstance(pathway[c + 1], Mechanism):
                    self.add_projection(pathway[c - 1], pathway[c], pathway[c + 1])
                else:
                    raise CompositionError(
                        "{} is not between two mechanisms. A Projection in a linear processing pathway must be preceded"
                        " by a Mechanism and followed by a Mechanism".format(pathway[c]))
            else:
                raise CompositionError("{} is not a Projection or Mechanism. A linear processing pathway must be made "
                                       "up of Projections and Mechanisms.".format(pathway[c]))

    def _validate_projection(self, sender, projection, receiver):

        if hasattr(projection, "sender") and hasattr(projection, "receiver"):
            # the sender and receiver were passed directly to the Projection object AND to compositions'
            # add_projection() method -- confirm that these are consistent

            if projection.sender.owner != sender:
                raise CompositionError("{}'s sender assignment [{}] is incompatible with the positions of these "
                                       "Components in their Composition.".format(projection, sender))

            if projection.receiver.owner != receiver:
                raise CompositionError("{}'s receiver assignment [{}] is incompatible with the positions of these "
                                       "Components in their Composition.".format(projection, receiver))
        else:
            # sender and receiver were NOT passed directly to the Projection object
            # assign them based on the sender and receiver passed into add_projection()
            projection.init_args['sender'] = sender
            projection.init_args['receiver'] = receiver
            projection.context.initialization_status = ContextFlags.DEFERRED_INIT
            projection._deferred_init(context=" INITIALIZING ")

        if projection.sender.owner != sender:
            raise CompositionError("{}'s sender assignment [{}] is incompatible with the positions of these "
                                   "Components in the Composition.".format(projection, sender))
        if projection.receiver.owner != receiver:
            raise CompositionError("{}'s receiver assignment [{}] is incompatible with the positions of these "
                                   "Components in the Composition.".format(projection, receiver))

    def _analyze_graph(self, graph=None):
        ########
        # Determines identity of significant nodes of the graph
        # Each node falls into one or more of the following categories
        # - Origin: Origin mechanisms are those which do not receive any projections.
        # - Terminal: Terminal mechanisms provide the output of the composition. By
        #   default, those which do not send any projections, but they may also be
        #   specified explicitly.
        # - Recurrent_init: Recurrent_init mechanisms send projections that close recurrent
        #   loops in the composition (or projections that are explicitly specified as
        #   recurrent). They need an initial value so that their receiving mechanisms
        #   have input.
        # - Cycle: Cycle mechanisms receive projections from Recurrent_init mechanisms. They
        #   can be viewd as the starting points of recurrent loops.
        # The following categories can be explicitly set by the user in which case their
        # values are not changed based on the graph analysis. Additional mechanisms may
        # be automatically added besides those specified by the user.
        # - Input: Input mechanisms accept inputs from the input_dict of the composition.
        #   All Origin mechanisms are added to this category automatically.
        # - Output: Output mechanisms provide their values as outputs of the composition.
        #   All Terminal mechanisms are added to this category automatically.
        # - Target: Target mechanisms receive target values for the composition to be
        #   used by learning and control. They are usually Comparator mechanisms that
        #   compare the target value to the output of another mechanism in the composition.
        # - Monitored: Monitored mechanisms send projections to Target mechanisms.
        ########
        if graph is None:
            graph = self.graph_processing

        # Clear old information
        self.mechanisms_to_roles.update({k: set() for k in self.mechanisms_to_roles})

        # Identify Origin mechanisms
        for mech in self.mechanisms:
            if graph.get_parents_from_component(mech) == []:
                self._add_mechanism_role(mech, MechanismRole.ORIGIN)
        # Identify Terminal mechanisms
            if graph.get_children_from_component(mech) == []:
                self._add_mechanism_role(mech, MechanismRole.TERMINAL)
        # Identify Recurrent_init and Cycle mechanisms
        visited = []  # Keep track of all mechanisms that have been visited
        for origin_mech in self.get_mechanisms_by_role(MechanismRole.ORIGIN):  # Cycle through origin mechanisms first
            visited_current_path = []  # Track all mechanisms visited from the current origin
            next_visit_stack = []  # Keep a stack of mechanisms to be visited next
            next_visit_stack.append(origin_mech)
            for mech in next_visit_stack:  # While the stack isn't empty
                visited.append(mech)  # Mark the mech as visited
                visited_current_path.append(mech)  # And visited during the current path
                children = [vertex.component for vertex in graph.get_children_from_component(mech)]  # Get the children of that mechanism
                for child in children:
                    # If the child has been visited this path and is not already initialized
                    if child in visited_current_path:
                        self._add_mechanism_role(mech, MechanismRole.RECURRENT_INIT)
                        self._add_mechanism_role(child, MechanismRole.CYCLE)
                    elif child not in visited:  # Else if the child has not been explored
                        next_visit_stack.append(child)  # Add it to the visit stack
        for mech in self.mechanisms:
            if mech not in visited:  # Check the rest of the mechanisms
                visited_current_path = []
                next_visit_stack = []
                next_visit_stack.append(mech)
                for remaining_mech in next_visit_stack:
                    visited.append(remaining_mech)
                    visited_current_path.append(remaining_mech)
                    children = [vertex.component for vertex in graph.get_children_from_component(remaining_mech)]
                    for child in children:
                        if child in visited_current_path:
                            self._add_mechanism_role(remaining_mech, MechanismRole.RECURRENT_INIT)
                            self._add_mechanism_role(child, MechanismRole.CYCLE)
                        elif child not in visited:
                            next_visit_stack.append(child)

        self.needs_update_graph = False

    def _update_processing_graph(self):
        '''
        Constructs the processing graph (the graph that contains only non-learning mechanisms as vertices)
        from the composition's full graph
        '''
        logger.debug('Updating processing graph')
        self._graph_processing = self.graph.copy()
        visited_vertices = set()
        next_vertices = []  # a queue

        unvisited_vertices = True

        while unvisited_vertices:
            for vertex in self._graph_processing.vertices:
                if vertex not in visited_vertices:
                    next_vertices.append(vertex)
                    break
            else:
                unvisited_vertices = False

            logger.debug('processing graph vertices: {0}'.format(self._graph_processing.vertices))
            while len(next_vertices) > 0:
                cur_vertex = next_vertices.pop(0)
                logger.debug('Examining vertex {0}'.format(cur_vertex))

                # must check that cur_vertex is not already visited because in cycles, some nodes may be added to next_vertices twice
                if cur_vertex not in visited_vertices and not cur_vertex.component.is_processing:
                    for parent in cur_vertex.parents:
                        parent.children.remove(cur_vertex)
                        for child in cur_vertex.children:
                            child.parents.remove(cur_vertex)
                            self._graph_processing.connect_vertices(parent, child)

                    for node in cur_vertex.parents + cur_vertex.children:
                        logger.debug('New parents for vertex {0}: \n\t{1}\nchildren: \n\t{2}'.format(node, node.parents, node.children))
                    logger.debug('Removing vertex {0}'.format(cur_vertex))
                    self._graph_processing.remove_vertex(cur_vertex)

                visited_vertices.add(cur_vertex)
                # add to next_vertices (frontier) any parents and children of cur_vertex that have not been visited yet
                next_vertices.extend([vertex for vertex in cur_vertex.parents + cur_vertex.children if vertex not in visited_vertices])

        self.needs_update_graph_processing = False

    def get_mechanisms_by_role(self, role):
        '''
            Returns a set of mechanisms in this Composition that have the role `role`

            Arguments
            _________

            role : MechanismRole
                the set of mechanisms having this role to return

            Returns
            -------

            set of Mechanisms with `MechanismRole` `role` : set(`Mechanism <Mechanism>`)
        '''
        if role not in MechanismRole:
            raise CompositionError('Invalid MechanismRole: {0}'.format(role))

        try:
            return set([mech for mech in self.mechanisms if role in self.mechanisms_to_roles[mech]])
        except KeyError as e:
            raise CompositionError('Mechanism not assigned to role in mechanisms_to_roles: {0}'.format(e))

    def _set_mechanism_roles(self, mech, roles):
        self.clear_mechanism_role(mech)
        for role in roles:
            self._add_mechanism_role(role)

    def _clear_mechanism_roles(self, mech):
        if mech in self.mechanisms_to_roles:
            self.mechanisms_to_roles[mech] = set()

    def _add_mechanism_role(self, mech, role):
        if role not in MechanismRole:
            raise CompositionError('Invalid MechanismRole: {0}'.format(role))

        self.mechanisms_to_roles[mech].add(role)

    def _remove_mechanism_role(self, mech, role):
        if role not in MechanismRole:
            raise CompositionError('Invalid MechanismRole: {0}'.format(role))

        self.mechanisms_to_roles[mech].remove(role)

    # mech_type specifies a type of mechanism, mech_type_list contains all of the mechanisms of that type
    # feed_dict is a dictionary of the input states of each mechanism of the specified type
    def _validate_feed_dict(self, feed_dict, mech_type_list, mech_type):
        for mech in feed_dict.keys():  # For each mechanism given an input
            if mech not in mech_type_list:  # Check that it is the right kind of mechanism in the composition
                if mech_type[0] in ['a', 'e', 'i', 'o', 'u']:  # Check for grammar
                    article = "an"
                else:
                    article = "a"
                # Throw an error informing the user that the mechanism was not found in the mech type list
                raise ValueError("The Mechanism \"{}\" is not {} {} of the composition".format(mech.name, article, mech_type))
            for i, timestep in enumerate(feed_dict[mech]):  # If mechanism is correct type, iterate over timesteps
                # Check if there are multiple input states specified
                try:
                    timestep[0]
                except TypeError:
                    raise TypeError("The Mechanism  \"{}\" is incorrectly formatted at time step {!s}. "
                                    "Likely missing set of brackets.".format(mech.name, i))
                if not isinstance(timestep[0], Iterable) or isinstance(timestep[0], str):  # Iterable imported from collections
                    # If not, embellish the formatting to match the verbose case
                    timestep = [timestep]
                # Then, check that each input_state is receiving the right size of input
                for i, value in enumerate(timestep):
                    val_length = len(value)
                    state_length = len(mech.input_state.instance_defaults.variable)
                    if val_length != state_length:
                        raise ValueError("The value provided for InputState {!s} of the Mechanism \"{}\" has length "
                                         "{!s} where the InputState takes values of length {!s}".
                                         format(i, mech.name, val_length, state_length))

    def _create_input_mechanisms(self):
        '''
            builds a dictionary of { Mechanism : InputMechanism } pairs where each 'ORIGIN' Mechanism has a
            corresponding InputMechanism
        '''
        is_origin = self.get_mechanisms_by_role(MechanismRole.ORIGIN)
        has_input_mechanism = self.input_mechanisms.keys()

        # consider all of the mechanisms that are only origins OR have input mechanisms
        for mech in is_origin.difference(has_input_mechanism):

            # If mech IS AN ORIGIN mechanism but it doesn't have an input mechanism, ADD input mechanism
            if mech not in has_input_mechanism:
                new_input_mech = CompositionInterfaceMechanism()
                self.input_mechanisms[mech] = new_input_mech
                MappingProjection(sender=new_input_mech, receiver=mech)

            # If mech HAS AN INPUT mechanism but isn't an origin, REMOVE the input mechanism
            else:
                del self.input_mechanisms[mech]

    def _assign_values_to_input_mechanisms(self, input_dict):
        '''
            loops over the input values in the inputs dictionary and assigns each value directly to the output state of
            its corresponding input Mechanism
        '''
        for mech in self.input_mechanisms.keys():
            if mech in input_dict.keys():
                self.input_mechanisms[mech]._output_states[0].value = np.array(input_dict[mech])
            else:
                self.input_mechanisms[mech]._output_states[0].value = np.array(mech.instance_defaults.variable)

    def _assign_execution_ids(self, execution_id):
        '''
            assigns the same uuid to each Mechanism in the composition's processing graph as well as all input
            mechanisms for this composition. The uuid is either specified in the user's call to run(), or generated
            randomly at run time.
        '''

        # Traverse processing graph and assign one uuid to all of its mechanisms
        self._execution_id = execution_id or self._get_unique_id()
        for v in self._graph_processing.vertices:
            v.component._execution_id = self._execution_id
        # Assign the uuid to all input mechanisms
        for k in self.input_mechanisms.keys():
            self.input_mechanisms[k]._execution_id = self._execution_id

        # TODO: this is not stateful but necessary for current state of devel, 4/9/18;
        #   most likely this should be overriden by whatever is done on composition branch
        return self._execution_id

    def execute(
        self,
        inputs,
        scheduler_processing=None,
        scheduler_learning=None,
        termination_processing=None,
        termination_learning=None,
        call_before_time_step=None,
        call_before_pass=None,
        call_after_time_step=None,
        call_after_pass=None,
        execution_id=None,
        bin_execute=False,
    ):
        '''
            Passes inputs to any Mechanisms receiving inputs directly from the user, then coordinates with the Scheduler
            to receive and execute sets of Mechanisms that are eligible to run until termination conditions are met.

            Arguments
            ---------

            inputs: { `Mechanism <Mechanism>` : list }
                a dictionary containing a key-value pair for each Mechanism in the composition that receives inputs from
                the user. For each pair, the key is the Mechanism and the value is a list of inputs.

            scheduler_processing : Scheduler
                the scheduler object that owns the conditions that will instruct the non-learning execution of this Composition. \
                If not specified, the Composition will use its automatically generated scheduler

            scheduler_learning : Scheduler
                the scheduler object that owns the conditions that will instruct the Learning execution of this Composition. \
                If not specified, the Composition will use its automatically generated scheduler

            execution_id : UUID
                execution_id will typically be set to none and assigned randomly at runtime

            call_before_time_step : callable
                will be called before each `TIME_STEP` is executed

            call_after_time_step : callable
                will be called after each `TIME_STEP` is executed

            call_before_pass : callable
                will be called before each `PASS` is executed

            call_after_pass : callable
                will be called after each `PASS` is executed

            Returns
            ---------

            output value of the final Mechanism executed in the Composition : various
        '''

        if scheduler_processing is None:
            scheduler_processing = self.scheduler_processing

        if scheduler_learning is None:
            scheduler_learning = self.scheduler_learning

        self._create_input_mechanisms()
        self._assign_values_to_input_mechanisms(inputs)
        execution_id = self._assign_execution_ids(execution_id)
        next_pass_before = 1
        next_pass_after = 1
        # run scheduler to receive sets of mechanisms that may be executed at this time step in any order
        execution_scheduler = scheduler_processing
        num = None

        if (bin_execute):
            self.__bin_initialize(inputs)

        if call_before_pass:
            call_before_pass()

        for next_execution_set in execution_scheduler.run(termination_conds=termination_processing, execution_id=execution_id):
            if call_after_pass:
                if next_pass_after == execution_scheduler.clock.time.pass_:
                    logger.debug('next_pass_after {0}\tscheduler pass {1}'.format(next_pass_after, execution_scheduler.clock.current_pass()))
                    call_after_pass()
                    next_pass_after += 1

            if call_before_pass:
                if next_pass_before == execution_scheduler.clock.time.pass_:
                    call_before_pass()
                    logger.debug('next_pass_before {0}\tscheduler pass {1}'.format(next_pass_before, execution_scheduler.clock.current_pass()))
                    next_pass_before += 1

            if call_before_time_step:
                call_before_time_step()
            # execute each mechanism with EXECUTING in context
            for mechanism in next_execution_set:
                if isinstance(mechanism, Mechanism):
<<<<<<< HEAD
                    if bin_execute:
                        bin_mechanism = self.__get_bin_mechanism(mechanism);
                        c, p, d = bin_mechanism.byref_arg_types
                        # Cast the arguments. Structures are the same but ctypes
                        # creates new class every time.
                        bin_mechanism(ctypes.cast(ctypes.byref(self.__context_struct), ctypes.POINTER(c)),
                                      ctypes.cast(ctypes.byref(self.__params_struct), ctypes.POINTER(p)),
                                      ctypes.cast(ctypes.byref(self.__data_struct), ctypes.POINTER(d)))
                        num = mechanism

#                        bin_mech_extract = self.__get_bin_mech_output_extract(num)
#                        data, out = bin_mech_extract.byref_arg_types
                        #FIXME This assumes the result is the same format as
                        #      default variable
#                        res = np.zeros(len(num.instance_defaults.variable))
#                        ct_res = res.ctypes.data_as(ctypes.POINTER(out))
#                        bin_mech_extract(ctypes.cast(ctypes.byref(self.__data_struct), ctypes.POINTER(data)), ct_res)
#                        print("{}: {}".format(num, res))
                    else:
                        mechanism.context.execution_phase = ContextFlags.PROCESSING
                        num = mechanism.execute(context=EXECUTING + "composition")
#                        print(" -------------- EXECUTING ", mechanism.name, " -------------- ")
#                        print("result = ", num)
#                        print()
#                        print()
=======
                    mechanism.context.execution_phase = ContextFlags.PROCESSING
                    # num = mechanism.execute(context=EXECUTING + "composition")
                    num = mechanism.execute(context=ContextFlags.COMPOSITION)
                    mechanism.context.execution_phase = ContextFlags.IDLE
                    print(" -------------- EXECUTING ", mechanism.name, " -------------- ")
                    print("result = ", num)
                    print()
                    print()
>>>>>>> 66c92074

            if call_after_time_step:
                call_after_time_step()

        if call_after_pass:
            call_after_pass()

        # extract result here
        if bin_execute:
            bin_mech_extract = self.__get_bin_mech_output_extract(num)
            data, out = bin_mech_extract.byref_arg_types
            res = np.zeros_like(num.instance_defaults.variable, dtype=np.float64)
            ct_res = res.ctypes.data_as(ctypes.POINTER(out))
            bin_mech_extract(ctypes.cast(ctypes.byref(self.__data_struct), ctypes.POINTER(data)), ct_res)
            num=[res]

        return num

    def run(
        self,
        inputs=None,
        scheduler_processing=None,
        scheduler_learning=None,
        termination_processing=None,
        termination_learning=None,
        execution_id=None,
        num_trials=None,
        call_before_time_step=None,
        call_after_time_step=None,
        call_before_pass=None,
        call_after_pass=None,
        call_before_trial=None,
        call_after_trial=None,
        bin_execute=False,
    ):
        '''
            Passes inputs to any mechanisms receiving inputs directly from the user, then coordinates with the scheduler
            to receive and execute sets of mechanisms that are eligible to run until termination conditions are met.

            Arguments
            ---------

            inputs: { `Mechanism <Mechanism>` : list }
                a dictionary containing a key-value pair for each Mechanism in the composition that receives inputs from
                the user. For each pair, the key is the Mechanism and the value is a list of inputs. Each input in the
                list corresponds to a certain `TRIAL`.

            scheduler_processing : Scheduler
                the scheduler object that owns the conditions that will instruct the non-learning execution of
                this Composition. If not specified, the Composition will use its automatically generated scheduler.

            scheduler_learning : Scheduler
                the scheduler object that owns the conditions that will instruct the Learning execution of
                this Composition. If not specified, the Composition will use its automatically generated scheduler.

            execution_id : UUID
                execution_id will typically be set to none and assigned randomly at runtime.

            num_trials : int
                typically, the composition will infer the number of trials from the length of its input specification.
                To reuse the same inputs across many trials, you may specify an input dictionary with lists of length 1,
                or use default inputs, and select a number of trials with num_trials.

            call_before_time_step : callable
                will be called before each `TIME_STEP` is executed.

            call_after_time_step : callable
                will be called after each `TIME_STEP` is executed.

            call_before_pass : callable
                will be called before each `PASS` is executed.

            call_after_pass : callable
                will be called after each `PASS` is executed.

            call_before_trial : callable
                will be called before each `TRIAL` is executed.

            call_after_trial : callable
                will be called after each `TRIAL` is executed.

            Returns
            ---------

            output value of the final Mechanism executed in the composition : various
        '''
        reuse_inputs = False

        if scheduler_processing is None:
            scheduler_processing = self.scheduler_processing

        if scheduler_learning is None:
            scheduler_learning = self.scheduler_learning

        execution_id = self._assign_execution_ids(execution_id)

        scheduler_processing._init_counts(execution_id=execution_id)
        scheduler_processing.update_termination_conditions(termination_processing)
        scheduler_learning.update_termination_conditions(termination_learning)

        if inputs is None:
            inputs = {}
            len_inputs = 1
        else:

            len_inputs = len(list(inputs.values())[0])

        # check whether the num trials given in the input dict matches the num_trials param
        if num_trials is not None:
            if len_inputs != num_trials:
                # if one set of inputs was provided for many trials, set 'reuse_inputs' flag
                if len_inputs == 1:
                    reuse_inputs = True
                # otherwise, warn user that there is something wrong with their input specification
                else:
                    raise CompositionError(
                        "The number of trials [{}] specified for the composition [{}] does not match the "
                        "length [{}] of the inputs specified in the inputs dictionary [{}]. "
                        .format(num_trials, self, len_inputs, inputs)
                    )

        input_indices = range(len_inputs)

        scheduler_processing._reset_counts_total(TimeScale.RUN, execution_id)

        # TBI: Handle learning graph

        # TBI: Handle runtime params?
        result = None

        # loop over the length of the list of inputs (# of trials)
        for input_index in input_indices:
            if call_before_trial:
                call_before_trial()
            if scheduler_processing.termination_conds[TimeScale.RUN].is_satisfied(scheduler=scheduler_processing, execution_id=execution_id):
                break

            execution_inputs = {}

            # loop over all mechanisms that receive inputs from the outside world
            for mech in inputs.keys():
                execution_inputs[mech] = inputs[mech][0 if reuse_inputs else input_index]

            num = self.execute(
                execution_inputs,
                scheduler_processing,
                scheduler_learning,
                termination_processing,
                termination_learning,
                call_before_time_step,
                call_before_pass,
                call_after_time_step,
                call_after_pass,
                execution_id,
                bin_execute=bin_execute,
            )

            if num is not None:
                result = num

            if call_after_trial:
                call_after_trial()

        scheduler_processing.clocks[execution_id]._increment_time(TimeScale.RUN)

        # return the output of the LAST mechanism executed in the composition
        return result

    def get_param_struct_type(self):
        mech_param_type_list = [m.get_param_struct_type() for m in self.mechanisms]
        proj_param_type_list = [p.get_param_struct_type() for p in self.projections]
        return ir.LiteralStructType([
            ir.LiteralStructType(mech_param_type_list),
            ir.LiteralStructType(proj_param_type_list)])

    def get_context_struct_type(self):
        mech_ctx_type_list = [m.get_context_struct_type() for m in self.mechanisms]
        proj_ctx_type_list = [p.get_context_struct_type() for p in self.projections]
        return ir.LiteralStructType([
            ir.LiteralStructType(mech_ctx_type_list),
            ir.LiteralStructType(proj_ctx_type_list)])

    def get_data_struct_type(self):
        input_type_list  = [m.get_input_struct_type() for m in self.input_mechanisms.keys()]
        output_type_list = [m.get_output_struct_type() for m in self.mechanisms]
        return ir.LiteralStructType([
            ir.LiteralStructType(input_type_list),
            ir.LiteralStructType(output_type_list)])


    def get_context_initializer(self):
        mech_contexts = [tuple(m.get_context_initializer()) for m in self.mechanisms]
        proj_contexts = [tuple(p.get_context_initializer()) for p in self.projections]
        return (tuple(mech_contexts), tuple(proj_contexts))


    def get_param_initializer(self):
        mech_params = [tuple(m.get_param_initializer()) for m in self.mechanisms]
        proj_params = [tuple(p.get_param_initializer()) for p in self.projections]
        return (tuple(mech_params), tuple(proj_params))


    def __get_bin_mechanism(self, mechanism):
        if mechanism not in self.__compiled_mech:
            wrapper = self.__gen_mech_wrapper(mechanism)
            bin_f = pnlvm.LLVMBinaryFunction.get(wrapper)
            self.__compiled_mech[mechanism] = bin_f
            return bin_f

        return self.__compiled_mech[mechanism]


    def __get_bin_mech_output_extract(self, mechanism):
        if mechanism not in self.__compiled_results_extract:
            wrapper = self.__gen_mech_result_extract(mechanism)
            bin_f = pnlvm.LLVMBinaryFunction.get(wrapper)
            self.__compiled_results_extract[mechanism] = bin_f
            return bin_f

        return self.__compiled_results_extract[mechanism]


    def __bin_initialize(self, inputs, reinit=False):
        #FIXME this is an ugly hack to make us work with vectors
        #FIXME converts instance default variable to arrays of floats
        data = [inputs[m] if m in inputs else m.instance_defaults.variable.tolist()[0] for m in self.input_mechanisms.keys()]
        c_data = pnlvm._convert_llvm_ir_to_ctype(self.get_data_struct_type())
        def tupleize(x):
            if hasattr(x, "__len__"):
                return tuple([tupleize(y) for y in x])
            return tuple([x])
        data = [np.atleast_2d(elem) for elem in data]
        self.__data_struct = c_data(tupleize(data))

        if reinit or self.__params_struct is None:
            c_params = pnlvm._convert_llvm_ir_to_ctype(self.get_param_struct_type())
            params = self.get_param_initializer()
            # FIXME: I have no idea why this needs *
            self.__params_struct = c_params(*params)

        if reinit or self.__context_struct is None:
            c_contexts = pnlvm._convert_llvm_ir_to_ctype(self.get_context_struct_type())
            contexts = self.get_context_initializer()
            # FIXME: I have no idea why this needs *
            self.__context_struct = c_contexts(*contexts)

    def __gen_mech_wrapper(self, mech):

        func_name = None
        with pnlvm.LLVMBuilderContext() as ctx:
            func_name = ctx.module.get_unique_name("comp_wrap_" + mech.name)
            func_ty = ir.FunctionType(ir.VoidType(), (
                self.get_context_struct_type().as_pointer(),
                self.get_param_struct_type().as_pointer(),
                self.get_data_struct_type().as_pointer()))
            llvm_func = ir.Function(ctx.module, func_ty, name=func_name)
            llvm_func.attributes.add('argmemonly')
            context, params, data = llvm_func.args
            for a in llvm_func.args:
                a.attributes.add('nonnull')
                a.attributes.add('noalias')

            # Create entry block
            block = llvm_func.append_basic_block(name="entry")
            builder = ir.IRBuilder(block)

            m_function = ctx.get_llvm_function(mech.llvmSymbolName)
            if mech in self.input_mechanisms.keys():
                assert mech in self.get_mechanisms_by_role(MechanismRole.ORIGIN)
                vi_idx = list(self.input_mechanisms.keys()).index(mech)
                m_in = builder.gep(data, [ctx.int32_ty(0), ctx.int32_ty(0), ctx.int32_ty(vi_idx)])
            else:
                m_in = builder.alloca(m_function.args[2].type.pointee)

            # Run all incoming projections
            for i, par in enumerate(self.graph.get_parents_from_component(mech)):
                assert not mech in self.input_mechanisms.keys()
                # Get projection
                par_proj = par.component
                proj_idx = self.projections.index(par_proj)

                # Get parent mechanism
                par = self.graph.get_parents_from_component(par_proj)
                assert len(par) == 1
                par_mech = par[0].component
                vi_idx = self.mechanisms.index(par_mech)

                proj_params = builder.gep(params, [ctx.int32_ty(0), ctx.int32_ty(1), ctx.int32_ty(proj_idx)])
                proj_context = builder.gep(context, [ctx.int32_ty(0), ctx.int32_ty(1), ctx.int32_ty(proj_idx)])
                proj_function = ctx.get_llvm_function(par_proj.llvmSymbolName)

                # This should use proper input state index instead of 0
                target_input_state = ctx.int32_ty(0)
                proj_vo = builder.gep(m_in, [ctx.int32_ty(0), target_input_state, ctx.int32_ty(i)])

                # This should use proper output state instead of 0
                consume_output_state = ctx.int32_ty(0)
                proj_vi = builder.gep(data, [ctx.int32_ty(0), ctx.int32_ty(1), ctx.int32_ty(vi_idx), consume_output_state])

                builder.call(proj_function, [proj_params, proj_context, proj_vi, proj_vo])


            idx = self.mechanisms.index(mech)
            m_params = builder.gep(params, [ctx.int32_ty(0), ctx.int32_ty(0), ctx.int32_ty(idx)])
            m_context = builder.gep(context, [ctx.int32_ty(0), ctx.int32_ty(0), ctx.int32_ty(idx)])
            m_out = builder.gep(data, [ctx.int32_ty(0), ctx.int32_ty(1), ctx.int32_ty(idx)])
            builder.call(m_function, [m_params, m_context, m_in, m_out])
            builder.ret_void()

        return func_name


    def __gen_mech_result_extract(self, mech):
        idx = self.mechanisms.index(mech)

        func_name = None
        with pnlvm.LLVMBuilderContext() as ctx:
            func_name = ctx.module.get_unique_name("comp_result_wrap_" + mech.name)
            func_ty = ir.FunctionType(ir.VoidType(), (
                self.get_data_struct_type().as_pointer(),
                mech.get_output_struct_type().as_pointer()))
            llvm_func = ir.Function(ctx.module, func_ty, name=func_name)
            llvm_func.attributes.add('argmemonly')
            data, vo = llvm_func.args
            for a in llvm_func.args:
                a.attributes.add('nonnull')
                a.attributes.add('noalias')

            # Create entry block
            block = llvm_func.append_basic_block(name="entry")
            builder = ir.IRBuilder(block)

            res = builder.gep(data, [ctx.int32_ty(0), ctx.int32_ty(1), ctx.int32_ty(idx)])
            data = builder.load(res)
            builder.store(data, vo)

            builder.ret_void()

        return func_name<|MERGE_RESOLUTION|>--- conflicted
+++ resolved
@@ -883,7 +883,6 @@
             # execute each mechanism with EXECUTING in context
             for mechanism in next_execution_set:
                 if isinstance(mechanism, Mechanism):
-<<<<<<< HEAD
                     if bin_execute:
                         bin_mechanism = self.__get_bin_mechanism(mechanism);
                         c, p, d = bin_mechanism.byref_arg_types
@@ -904,21 +903,13 @@
 #                        print("{}: {}".format(num, res))
                     else:
                         mechanism.context.execution_phase = ContextFlags.PROCESSING
-                        num = mechanism.execute(context=EXECUTING + "composition")
+                        # num = mechanism.execute(context=EXECUTING + "composition")
+                        num = mechanism.execute(context=ContextFlags.COMPOSITION)
+                        mechanism.context.execution_phase = ContextFlags.IDLE
 #                        print(" -------------- EXECUTING ", mechanism.name, " -------------- ")
 #                        print("result = ", num)
 #                        print()
 #                        print()
-=======
-                    mechanism.context.execution_phase = ContextFlags.PROCESSING
-                    # num = mechanism.execute(context=EXECUTING + "composition")
-                    num = mechanism.execute(context=ContextFlags.COMPOSITION)
-                    mechanism.context.execution_phase = ContextFlags.IDLE
-                    print(" -------------- EXECUTING ", mechanism.name, " -------------- ")
-                    print("result = ", num)
-                    print()
-                    print()
->>>>>>> 66c92074
 
             if call_after_time_step:
                 call_after_time_step()
