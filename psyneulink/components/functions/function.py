--- conflicted
+++ resolved
@@ -5532,14 +5532,6 @@
             context=context,
             initializer=initializer,
         )
-
-<<<<<<< HEAD
-        if type(default_variable) is not type(self.initializer):
-            self.previous_value = np.full_like(default_variable, self.initializer)
-        else:
-            self.previous_value = self.initializer
-=======
->>>>>>> 892e74d4
 
         self.auto_dependent = True
 
