--- conflicted
+++ resolved
@@ -2108,28 +2108,19 @@
         else:
         # IMPLEMENTATION NOTE: use value as buffer variable until it has been fully processed
         #                      to avoid multiple calls to (and potential log entries for) self.value property
-<<<<<<< HEAD
+            # MODIFIED 3/20/18 OLD:
             value = self._execute(
                 variable=variable,
                 runtime_params=runtime_params,
-                context=context, # cxt-pass cxt-push
+                context=context # cxt-pass cxt-push
             )
-=======
-
-        # MODIFIED 3/20/18 OLD:
-        value = self._execute(
-            variable=variable,
-            runtime_params=runtime_params,
-            context=context # cxt-pass cxt-push
-        )
-        # # MODIFIED 3/20/18 NEW:
-        # value = super()._execute(
-        #     variable=variable,
-        #     runtime_params=runtime_params,
-        #     context=context # cxt-pass cxt-push
-        # )
-        # MODIFIED 3/20/18 END
->>>>>>> 5ef84fff
+            # # MODIFIED 3/20/18 NEW:
+            # value = super()._execute(
+            #     variable=variable,
+            #     runtime_params=runtime_params,
+            #     context=context # cxt-pass cxt-push
+            # )
+            # MODIFIED 3/20/18 END
 
         # IMPLEMENTATION NOTE:  THIS IS HERE BECAUSE IF return_value IS A LIST, AND THE LENGTH OF ALL OF ITS
         #                       ELEMENTS ALONG ALL DIMENSIONS ARE EQUAL (E.G., A 2X2 MATRIX PAIRED WITH AN
