--- conflicted
+++ resolved
@@ -3,12 +3,6 @@
     <module name="" />
     <option name="INTERPRETER_OPTIONS" value="" />
     <option name="PARENT_ENVS" value="true" />
-<<<<<<< HEAD
-    <envs>
-      <env name="PYTHONUNBUFFERED" value="1" />
-    </envs>
-=======
->>>>>>> 91ff4486
     <option name="SDK_HOME" value="" />
     <option name="WORKING_DIRECTORY" value="$PROJECT_DIR$/Scripts" />
     <option name="IS_MODULE_SDK" value="false" />
