<component name="ProjectRunConfigurationManager">
  <configuration default="false" name="• Scratch Pad" type="PythonConfigurationType" factoryName="Python" singleton="true">
    <option name="INTERPRETER_OPTIONS" value="" />
    <option name="PARENT_ENVS" value="true" />
    <envs>
      <env name="PYTHONUNBUFFERED" value="1" />
    </envs>
<<<<<<< HEAD
    <option name="SDK_HOME" value="" />
=======
    <option name="SDK_HOME" value="/anaconda/envs/python35/bin/python" />
>>>>>>> 54c81ff7
    <option name="WORKING_DIRECTORY" value="$PROJECT_DIR$" />
    <option name="IS_MODULE_SDK" value="true" />
    <option name="ADD_CONTENT_ROOTS" value="true" />
    <option name="ADD_SOURCE_ROOTS" value="true" />
    <module name="PsyNeuLink" />
    <option name="SCRIPT_NAME" value="$PROJECT_DIR$/Scripts/Scratch Pad.py" />
    <option name="PARAMETERS" value="" />
    <option name="SHOW_COMMAND_LINE" value="false" />
    <method />
  </configuration>
</component><|MERGE_RESOLUTION|>--- conflicted
+++ resolved
@@ -5,13 +5,9 @@
     <envs>
       <env name="PYTHONUNBUFFERED" value="1" />
     </envs>
-<<<<<<< HEAD
-    <option name="SDK_HOME" value="" />
-=======
     <option name="SDK_HOME" value="/anaconda/envs/python35/bin/python" />
->>>>>>> 54c81ff7
     <option name="WORKING_DIRECTORY" value="$PROJECT_DIR$" />
-    <option name="IS_MODULE_SDK" value="true" />
+    <option name="IS_MODULE_SDK" value="false" />
     <option name="ADD_CONTENT_ROOTS" value="true" />
     <option name="ADD_SOURCE_ROOTS" value="true" />
     <module name="PsyNeuLink" />
