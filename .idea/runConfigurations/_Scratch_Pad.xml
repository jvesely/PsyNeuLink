<component name="ProjectRunConfigurationManager">
  <configuration default="false" name="• Scratch Pad" type="PythonConfigurationType" factoryName="Python" singleton="true">
    <option name="INTERPRETER_OPTIONS" value="" />
    <option name="PARENT_ENVS" value="true" />
    <envs>
      <env name="PYTHONUNBUFFERED" value="1" />
<<<<<<< HEAD
      <env name="PATH" value="~/anaconda/bin/:/users/jdc/bin:/Users/jdc/bin:/Users/jdc/anaconda/bin:/usr/local/bin:/usr/bin:/bin:/usr/sbin:/sbin:/opt/X11/bin&#10;" />
    </envs>
    <option name="SDK_HOME" value="" />
    <option name="WORKING_DIRECTORY" value="$PROJECT_DIR$/Scripts" />
    <option name="IS_MODULE_SDK" value="true" />
=======
    </envs>
    <option name="SDK_HOME" value="/anaconda/envs/python35/bin/python" />
    <option name="WORKING_DIRECTORY" value="$PROJECT_DIR$" />
    <option name="IS_MODULE_SDK" value="false" />
>>>>>>> 085935e0
    <option name="ADD_CONTENT_ROOTS" value="true" />
    <option name="ADD_SOURCE_ROOTS" value="true" />
    <module name="PsyNeuLink" />
    <option name="SCRIPT_NAME" value="$PROJECT_DIR$/Scripts/Scratch Pad.py" />
    <option name="PARAMETERS" value="" />
    <option name="SHOW_COMMAND_LINE" value="false" />
    <method />
  </configuration>
</component><|MERGE_RESOLUTION|>--- conflicted
+++ resolved
@@ -4,18 +4,10 @@
     <option name="PARENT_ENVS" value="true" />
     <envs>
       <env name="PYTHONUNBUFFERED" value="1" />
-<<<<<<< HEAD
-      <env name="PATH" value="~/anaconda/bin/:/users/jdc/bin:/Users/jdc/bin:/Users/jdc/anaconda/bin:/usr/local/bin:/usr/bin:/bin:/usr/sbin:/sbin:/opt/X11/bin&#10;" />
-    </envs>
-    <option name="SDK_HOME" value="" />
-    <option name="WORKING_DIRECTORY" value="$PROJECT_DIR$/Scripts" />
-    <option name="IS_MODULE_SDK" value="true" />
-=======
     </envs>
     <option name="SDK_HOME" value="/anaconda/envs/python35/bin/python" />
     <option name="WORKING_DIRECTORY" value="$PROJECT_DIR$" />
     <option name="IS_MODULE_SDK" value="false" />
->>>>>>> 085935e0
     <option name="ADD_CONTENT_ROOTS" value="true" />
     <option name="ADD_SOURCE_ROOTS" value="true" />
     <module name="PsyNeuLink" />
