from PsyNeuLink.Components.Mechanisms.ProcessingMechanisms.TransferMechanism import *
from PsyNeuLink.Components.Functions.Function import Logistic, Linear
from PsyNeuLink.Components.Process import process
from PsyNeuLink.Components.System import system
from PsyNeuLink.mechanismGenerator import mechanismGenerator
from PsyNeuLink.Globals.Keywords import *
import graphviz
from PsyNeuLink.Components.Mechanisms.ProcessingMechanisms.DDM import *

mechanism1 = TransferMechanism(name='my_Transfer1',
                       default_input_value = [0],
                       function=Linear(),
                       time_constant =0.0,
                       params= {NOISE: 25.0}

                       )
# print(mechanism1.execute(100)," = value of executing mechanism1 independently with input of 100")

mechanism2 = TransferMechanism(name='my_Transfer2',
                               default_input_value=[0],
                               function=Linear(slope=2.0),
                               time_constant=0.0

                               )

<<<<<<< HEAD
print(mechanism2.execute(200), " = mech2 independently")
=======
# print(mechanism2.execute(125)," = value of executing mechanism2 independently with input of 100")
>>>>>>> 55b0b01c

mechanism3 = TransferMechanism(name='my_Transfer3',
                               default_input_value=[0],
                               function=Linear(slope=2.0),
                               time_constant=0.0

                               )
<<<<<<< HEAD

print(mechanism3.execute(600), " = mech3 independently")
=======
# print(mechanism3.execute(250)," = value of executing mechanism3 independently with input of 200")
>>>>>>> 55b0b01c

mechanism4 = TransferMechanism(name='my_Transfer4',
                               default_input_value=[0],
                               function=Linear(slope=2.0),
                               time_constant=0.0

                               )
<<<<<<< HEAD
print(mechanism4.execute(1800), " = mech4 independently")
=======
# print(mechanism4.execute(500)," = value of executing mechanism4 independently with input of 400")

>>>>>>> 55b0b01c

mechanism5 = TransferMechanism(name='my_Transfer5',
                               default_input_value=[0],
                               function=Linear(slope=2.0),
                               time_constant=0.0

                               )

<<<<<<< HEAD
print(mechanism5.execute(3600), " = mech5 independently")

path = [mechanism1, mechanism2, mechanism3, mechanism4, mechanism5]
=======
# print(mechanism5.execute(1000)," = value of executing mechanism5 independently with input of 800")

mech1tuple = mechanism1, {PARAMETER_STATE_PARAMS:{FUNCTION_PARAMS:{SLOPE:10.0, INTERCEPT: 15.0}}}
mech2tuple = mechanism2, {PARAMETER_STATE_PARAMS:{FUNCTION_PARAMS:{SLOPE:50.0, INTERCEPT: 45.0}}}

path = [mech1tuple, mechanism2, mechanism3, mechanism4, mechanism5]
>>>>>>> 55b0b01c
process1 = process(default_input_value=[100],
                 params={PATHWAY:path},
                 prefs={kpVerbosePref: PreferenceEntry(False, PreferenceLevel.INSTANCE),
                        kpReportOutputPref: PreferenceEntry(True, PreferenceLevel.INSTANCE)})
print(process1.runtime_params_dict)
print(process1.pathway)

system1 = system(processes=[process1], scheduler= mechanismGenerator(path))

print(system1.execute([[100]]), " = value of executing system with input of 100")<|MERGE_RESOLUTION|>--- conflicted
+++ resolved
@@ -23,11 +23,7 @@
 
                                )
 
-<<<<<<< HEAD
-print(mechanism2.execute(200), " = mech2 independently")
-=======
 # print(mechanism2.execute(125)," = value of executing mechanism2 independently with input of 100")
->>>>>>> 55b0b01c
 
 mechanism3 = TransferMechanism(name='my_Transfer3',
                                default_input_value=[0],
@@ -35,12 +31,7 @@
                                time_constant=0.0
 
                                )
-<<<<<<< HEAD
-
-print(mechanism3.execute(600), " = mech3 independently")
-=======
 # print(mechanism3.execute(250)," = value of executing mechanism3 independently with input of 200")
->>>>>>> 55b0b01c
 
 mechanism4 = TransferMechanism(name='my_Transfer4',
                                default_input_value=[0],
@@ -48,32 +39,22 @@
                                time_constant=0.0
 
                                )
-<<<<<<< HEAD
-print(mechanism4.execute(1800), " = mech4 independently")
-=======
 # print(mechanism4.execute(500)," = value of executing mechanism4 independently with input of 400")
 
->>>>>>> 55b0b01c
 
 mechanism5 = TransferMechanism(name='my_Transfer5',
                                default_input_value=[0],
-                               function=Linear(slope=2.0),
+                               function=Linear(),
                                time_constant=0.0
 
                                )
 
-<<<<<<< HEAD
-print(mechanism5.execute(3600), " = mech5 independently")
-
-path = [mechanism1, mechanism2, mechanism3, mechanism4, mechanism5]
-=======
 # print(mechanism5.execute(1000)," = value of executing mechanism5 independently with input of 800")
 
 mech1tuple = mechanism1, {PARAMETER_STATE_PARAMS:{FUNCTION_PARAMS:{SLOPE:10.0, INTERCEPT: 15.0}}}
 mech2tuple = mechanism2, {PARAMETER_STATE_PARAMS:{FUNCTION_PARAMS:{SLOPE:50.0, INTERCEPT: 45.0}}}
 
 path = [mech1tuple, mechanism2, mechanism3, mechanism4, mechanism5]
->>>>>>> 55b0b01c
 process1 = process(default_input_value=[100],
                  params={PATHWAY:path},
                  prefs={kpVerbosePref: PreferenceEntry(False, PreferenceLevel.INSTANCE),
