import numpy as np

class ScratchPadError(Exception):
    def __init__(self, error_value):
        self.error_value = error_value

# ----------------------------------------------- PsyNeuLink -----------------------------------------------------------
#
#region DEBUG:

from PsyNeuLink.Globals.Keywords import PARAMETER_STATE_PARAMS
from PsyNeuLink.Components.Mechanisms.ProcessingMechanisms.IntegratorMechanism import IntegratorMechanism
from PsyNeuLink.Components.Functions.Function import Linear
from PsyNeuLink.Components.Projections.LearningProjection import LearningProjection
from PsyNeuLink.Components.Projections.MappingProjection import MappingProjection
from PsyNeuLink.Components.Mechanisms.MonitoringMechanisms.ComparatorMechanism import ComparatorMechanism
from PsyNeuLink.Components.Mechanisms.ProcessingMechanisms.TransferMechanism import TransferMechanism
from PsyNeuLink.Components.Functions.Function import Logistic
from PsyNeuLink.Components.Process import process
from PsyNeuLink.Components.Mechanisms.ProcessingMechanisms.DDM import *
from PsyNeuLink.Components.States.ParameterState import ParameterState, PARAMETER_STATE_PARAMS
from PsyNeuLink.Components.Projections.ControlProjection import ControlProjection

# ORIGINAL:
# transfer_mechanism_1 = TransferMechanism()
# # transfer_mechanism_1 = TransferMechanism(noise=(0.1, ControlProjection))
# # TM1_parameter_state = ParameterState(value=22)
# transfer_mechanism_2 = TransferMechanism()
# # transfer_mechanism_3 = TransferMechanism()
# transfer_mechanism_3 = TransferMechanism(function=Linear(slope=3))
#
# # my_process = process(pathway=[transfer_mechanism_1,
# #                               (transfer_mechanism_2,{PARAMETER_STATE_PARAMS:{SLOPE:(1.0,
# #                                                                                     ModulationOperation.OVERRIDE)}}),
# #                               transfer_mechanism_2])
# # my_process.run(inputs=[[[0]]])
#
# # mapping_1 = MappingProjection(sender=transfer_mechanism_1, receiver=transfer_mechanism_3)
# # mapping_2 = MappingProjection(sender=transfer_mechanism_2, receiver=transfer_mechanism_3)
# print(transfer_mechanism_3.execute(input=1.0,
#                                    runtime_params={PARAMETER_STATE_PARAMS:{SLOPE:(2.0, ModulationOperation.OVERRIDE)}}))
#

transfer_mechanism_X = TransferMechanism(function=Logistic(bias=99,
                                                           gain=ControlProjection()),
<<<<<<< HEAD
                                         noise=(0.3, ControlProjection),
=======
                                         # noise=(0.3, CONTROL_PROJECTION),
                                         rate=(0.1, ControlProjection),
                                         noise=CONTROL_PROJECTION,
>>>>>>> 1dcc4082
                                         name='MY_TRANSFER_MECH'
                                         )
transfer_mechanism = TransferMechanism(function=Logistic(bias=(3, ControlProjection()),
                                                         gain=CONTROL_PROJECTION
                                                         ),
                                         noise=(0.3, ControlProjection),
                                       name='MY_TRANSFER_MECH'
                                         )


transfer_mechanism_1 = TransferMechanism(function=Linear(slope=(3, ControlProjection)))
# transfer_mechanism_1 = TransferMechanism(noise=(0.1, ControlProjection))
# TM1_parameter_state = ParameterState(value=22)
transfer_mechanism_2 = TransferMechanism(function=Logistic(bias=(3, ControlProjection),
                                                           gain=ControlProjection
                                                           )
                                         # noise=(3, ControlProjection)
                                         )
# transfer_mechanism_3 = TransferMechanism()
transfer_mechanism_3 = TransferMechanism(function=Linear(slope=2))

transfer_mechanism_1.execute()
# my_process = process(pathway=[transfer_mechanism_1,
#                               (transfer_mechanism_2,{PARAMETER_STATE_PARAMS:{SLOPE:(1.0,
#                                                                                     ModulationOperation.OVERRIDE)}}),
#                               transfer_mechanism_2])
# my_process.run(inputs=[[[0]]])

# mapping_1 = MappingProjection(sender=transfer_mechanism_1, receiver=transfer_mechanism_3)
# mapping_2 = MappingProjection(sender=transfer_mechanism_2, receiver=transfer_mechanism_3)
transfer_mechanism_3.function_object.runtimeParamStickyAssignmentPref = True
print(transfer_mechanism_3.execute(input=1.0,
                                   runtime_params={PARAMETER_STATE_PARAMS:{SLOPE:(6.0, ModulationOperation.OVERRIDE)}}))
# print(transfer_mechanism_3.execute(input=1.0))
print(transfer_mechanism_3.execute(input=1.0,
                                   runtime_params={PARAMETER_STATE_PARAMS:{INTERCEPT:(100.0,
                                                                                   ModulationOperation.OVERRIDE),
                                                                            # SLOPE:(6.0,
                                                                            #        ModulationOperation.OVERRIDE
                                                                                      }}))
transfer_mechanism_1.assign_params(request_set={FUNCTION: Logistic(gain=10)})

# transfer_process = process(pathway = [transfer_mechanism_1])
# print(transfer_process.execute())
print ('Done')

print ("True is numerical: {}".format(is_numeric(True)))

# my_mech1 = TransferMechanism(function=Logistic)
# my_mech2 = TransferMechanism(function=Logistic)
# my_monitor = ComparatorMechanism()
# my_LEARNING_PROJECTION = LearningProjection()
# my_mapping_projection = MappingProjection(sender=my_mech1, receiver=my_mech2)
# # my_LEARNING_PROJECTION = LearningProjection(sender=my_monitor, receiver=my_mapping_projection)
# # my_LEARNING_PROJECTION = LearningProjection(receiver=my_mapping_projection)
# my_LEARNING_PROJECTION._deferred_init(context="TEST")

# my_DDM = DDM(function=BogaczEtAl(drift_rate=2.0,
#                                  threshold=20.0),
#              params={FUNCTION_PARAMS:{DRIFT_RATE:3.0,
#                                       THRESHOLD:30.0}}
#              )
# # my_DDM.execute(time_scale=TimeScale.TIME_STEP)
# my_DDM.execute()
#
# TEST = True

# my_adaptive_integrator = IntegratorMechanism(default_input_value=[0],
#                                                      function=Integrator(
#                                                                          # variable_default=[0,0],
#                                                                          weighting=SIMPLE,
#                                                                          rate=[1]
#                                                                          )
#                                                      )
# print(my_adaptive_integrator.execute([1]))
# print(my_adaptive_integrator.execute([1]))
# print(my_adaptive_integrator.execute([1]))
# print(my_adaptive_integrator.execute([3]))
# print(my_adaptive_integrator.execute([3]))
# print(my_adaptive_integrator.execute([3]))
# print(my_adaptive_integrator.execute([3]))

#endregion

#region TEST INSTANTATION OF System() @@@@@@@@@@@@@@@@@@@@@@@@@@@@@@@@@@@@@@@@@@@@@@@@@@@@@@@@@@@@@@@@@@@@@@@@@@@@@@@@@@

# from Components.Mechanisms.IntegratorMechanism import IntegratorMechanism
# from Components.Function import Integrator
#
# a = IntegratorMechanism([[0],[0]], params={FUNCTION_PARAMS:{Integrator.RATE:0.1}})
#
# init = [0,0,0]
# stim = [1,1,1]
#
# old = init
# new = stim
#
# for i in range(100):
#     old = a.execute([old,new])
#     print (old)
#
# print (a.execute([,[0, 2, 0][1, 1, 1]]))
#endregion

#region TEST INSTANTATION OF System() @@@@@@@@@@@@@@@@@@@@@@@@@@@@@@@@@@@@@@@@@@@@@@@@@@@@@@@@@@@@@@@@@@@@@@@@@@@@@@@@@@
#
# from PsyNeuLink.Components.System import System_Base
# from PsyNeuLink.Components.Mechanisms.ProcessingMechanisms.DDM import DDM
# from PsyNeuLink.Components.Projections.ControlProjection import ControlProjection
#
# mech = DDM()
#
# mcs = ControlProjection(receiver=mech)
#
#
# mech.execute([0])
#
# a = System_Base()
# a.execute()
#
#endregion

#region TEST INPUT FORMATS

# from PsyNeuLink.Components.Mechanisms.ProcessingMechanisms.TransferMechanism import *
# from PsyNeuLink.Components.States.InputState import InputState
#
# x = TransferMechanism([0,0,0],
#              name='x')
#
# i = InputState(owner=x, reference_value=[2,2,2], value=[1,1,1])
#
# y = TransferMechanism(default_input_value=[0],
#              params={INPUT_STATES:i},
#              name='y')
#
# TEST = True

# print(y.run([1,2,3]))

#endegion

#region TEST INPUT FORMATS

# from PsyNeuLink.Components.Mechanisms.ProcessingMechanisms.TransferMechanism import *
# from PsyNeuLink.Components.Process import process
# from PsyNeuLink.Components.System import system
#
#
# # UNEQUAL INPUT LENGTHS:
# inputs=[[[2,2],0],[[2,2],0]]
# # inputs=[[2,2],[0]]
# # inputs=[[[2,2],0],[[2,2],0]]
# # inputs=[[[2,2],[0]],[[2,2],[0]]]
# # inputs=[[[[2,2],[0]]],[[[2,2],[0]]]]
#
# a = TransferMechanism(name='a',default_input_value=[0,0])
# b = TransferMechanism(name='b')
# c = TransferMechanism(name='c')
#
#
# print(a.execute([2,2]))
#
#
# p1 = process(pathway=[a, c], name='p1')
# p2 = process(pathway=[b, c], name='p2')
#
# s = system(processes=[p1, p2],
#            name='Convergent System')
#
# def show_trial_header():
#     print("\n############################ TRIAL {} ############################".format(CentralClock.trial))
#
# print(a.run(inputs=[[0,0],[1,1],[2,2]],
#       call_before_execution=show_trial_header))
#

# s.run(inputs=inputs,
#       call_before_trial=show_trial_header)

#endregion

#region TEST INSTANTATION OF Cyclic and Acyclic Systems @@@@@@@@@@@@@@@@@@@@@@@@@@@@@@@@@@@@@@@@@@@@@@@@@@@@@@@@@@@@@@@@
#
# from PsyNeuLink.Components.System import system
# from PsyNeuLink.Components.Process import process
# from PsyNeuLink.Components.Mechanisms.ProcessingMechanisms.TransferMechanism import TransferMechanism
# from PsyNeuLink.Components.Process import MappingProjection
#
# a = TransferMechanism(name='a')
# b = TransferMechanism(name='b')
# c = TransferMechanism(name='c')
# d = TransferMechanism(name='d')
# e = TransferMechanism(name='e')
#
# fb1 = MappingProjection(sender=c, receiver=b, name='fb1')
# fb2 = MappingProjection(sender=d, receiver=e, name = 'fb2')
#
# p1 = process(pathway=[a, b, c, d], name='p1')
# p2 = process(pathway=[e, b, c, d], name='p2')
#
# a = system(processes=[p1, p2], name='systsem')
#
# a.show()
#
# a.execute()

# endregion

#region TEST MECHANISM @@@@@@@@@@@@@@@@@@@@@@@@@@@@@@@@@@@@@@@@@@@@@@@@@@@@@@@@@@@@@@@@@@@@@@@@@@@@@@@@@@@@@
#
# from Components.Mechanisms.Mechanism import Mechanism, mechanism
# from Components.Mechanisms.DDM import DDM

# x = Mechanism(context=kwValidate)
# test = isinstance(x,Mechanism)
# temp = True
#
#endregion

#region TEST PROCESS @@@@@@@@@@@@@@@@@@@@@@@@@@@@@@@@@@@@@@@@@@@@@@@@@@@@@@@@@@@@@@@@@@@@@@@@@@@@@@@@@@@@@
# #
# from Components.Process import *
# # from Components.Mechanisms.DDM import DDM
# from Components.Mechanisms.ProcessingMechanisms.TransferMechanism import TransferMechanism
#
# my_transfer = TransferMechanism()
#
# x = Process_Base(params={PATHWAY:[my_transfer]})
#
# for i in range(100):
#     x.execute([1])
#
# endregion

#region TEST LinearCombination FUNCTION @@@@@@@@@@@@@@@@@@@@@@@@@@@@@@@@@@@@@@@@@@@@@@@@@@@@@@@@@@@@@@@@@@@@@@@@@@@@@@@@

# from Components.Function import *
# #
# x = LinearCombination()
# print (x.execute(([1, 1],[2, 2])))

#endregion

#region TEST RL @@@@@@@@@@@@@@@@@@@@@@@@@@@@@@@@@@@@@@@@@@@@@@@@@@@@@@@@@@@@@@@@@@@@@@@@@@@@@@@@@@@@@@@@@@@@@@@@@@@@@@@@

# from PsyNeuLink.Components.Functions.Function import *
#
# rl = Reinforcement([[0,0,0], [0,0,0], [0]])
# print(rl.execute([[0,0,0], [0, 0, 1], [7]]))
#

#endregion

#region TEST SoftMax FUNCTION @@@@@@@@@@@@@@@@@@@@@@@@@@@@@@@@@@@@@@@@@@@@@@@@@@@@@@@@@@@@@@@@@@@@@@@@@@@@@@@@@@@@@@@@@@

# from PsyNeuLink.Components.Functions.Function import *
# #
# x = SoftMax(output=SoftMax.PROB)
# y = x.execute([-11, 2, 3])
# print ("SoftMax execute return value: \n", y)
#
# # z = x.derivative(x.execute([-11, 2, 3]))
# # z = x.derivative(y)
# # z = x.derivative(output=y, input=[-11, 2, 3])
#
# # print ("SoftMax derivative return value: \n", z)

#endregion

#region TEST BackProp FUNCTION @@@@@@@@@@@@@@@@@@@@@@@@@@@@@@@@@@@@@@@@@@@@@@@@@@@@@@@@@@@@@@@@@@@@@@@@@@@@@@@@@@@@@@@@@

# from Components.Function import *
#
# x = BackPropagation()
# print (x.execute(variable=[[1, 2],[0.5, 0],[5, 6]]))
#
# # y = lambda input,output: output*(np.ones_like(output)-output)
# # print (y(2, [0.25, 0.5]))
#
#
#endregion

#region TEST ReportOUtput Pref @@@@@@@@@@@@@@@@@@@@@@@@@@@@@@@@@@@@@@@@@@@@@@@@@@@@@@@@@@@@@@@@@@@@@@@@@@@@@@@@

# from PsyNeuLink.Components.Process import *
# from PsyNeuLink.Components.Mechanisms.ProcessingMechanisms.TransferMechanism import TransferMechanism
# from PsyNeuLink.Components.Functions.Function import Linear
#
# my_mech = TransferMechanism(function=Linear())
#
# my_process = process(pathway=[my_mech])
#
# my_mech.reportOutputPref = False
#
# # FIX: CAN'T CHANGE reportOutputPref FOR PROCESS USE LOCAL SETTER (DEFAULT WORKS)
# my_process.reportOutputPref = False
# my_process.verbosePref = False
#
# my_process.execute()

#endregion


#region TEST Matrix Assignment to MappingProjection @@@@@@@@@@@@@@@@@@@@@@@@@@@@@@@@@@@@@@@@@@@@@@@@@@@@@@@@@@@@@@@@@@@

# from PsyNeuLink.Components.Process import *
# from PsyNeuLink.Components.Mechanisms.ProcessingMechanisms.TransferMechanism import TransferMechanism
# from PsyNeuLink.Components.Functions.Function import Linear
# from PsyNeuLink.Components.Projections.MappingProjection import MappingProjection
#
# my_mech = TransferMechanism(function=Linear())
# my_mech2 = TransferMechanism(function=Linear())
# my_projection = MappingProjection(sender=my_mech,
#                         receiver=my_mech2,
#                         matrix=np.ones((1,1)))
#
# my_process = process(pathway=[my_mech, my_mech2])
#
#
# my_process.execute()

#endregion

#region TEST matrix

# Input_Weights_matrix = (np.arange(2*5).reshape((2, 5)) + 1)/(2*5)
# Middle_Weights_matrix = (np.arange(5*4).reshape((5, 4)) + 1)/(5*4)
# Output_Weights_matrix = (np.arange(4*3).reshape((4, 3)) + 1)/(4*3)
#
# print ("Input Weights:\n",Input_Weights_matrix)
# print ("Middle Weights:\n",Middle_Weights_matrix)
# print ("Output Weights:\n",Output_Weights_matrix)


# a = np.array([-0.8344837,  -0.87072018,  0.10002567])
# b = (np.arange(4*3).reshape((4, 3)) + 1)/(4*3)
# c = np.dot(b, a, )
# print(c)

#endregion

#region TEST Matrix Assignment to MappingProjection @@@@@@@@@@@@@@@@@@@@@@@@@@@@@@@@@@@@@@@@@@@@@@@@@@@@@@@@@@@@@@@@@@@
#
# from PsyNeuLink.Components.Process import *
# from PsyNeuLink.Components.Mechanisms.ProcessingMechanisms.TransferMechanism import TransferMechanism
# from PsyNeuLink.Components.Functions.Function import Linear, Logistic
# from PsyNeuLink.Components.Projections.MappingProjection import MappingProjection
#
# color_naming = TransferMechanism(default_input_value=[0,0],
#                         function=Linear,
#                         name="Color Naming"
#                         )
#
# word_reading = TransferMechanism(default_input_value=[0,0],
#                         function=Logistic,
#                         name="Word Reading")
#
# verbal_response = TransferMechanism(default_input_value=[0,0],
#                            function=Logistic)
#
# color_pathway = MappingProjection(sender=color_naming,
#                         receiver=verbal_response,
#                         matrix=IDENTITY_MATRIX,
#                         )
#
# word_pathway = MappingProjection(sender=word_reading,
#                        receiver=verbal_response,
#                         matrix=IDENTITY_MATRIX
#                        )
#
# Stroop_process = process(default_input_value=[[1,2.5]],
#                          pathway=[color_naming, word_reading, verbal_response])
#
#
# Stroop_process.execute()
#
# endregion


# ----------------------------------------------- UTILITIES ------------------------------------------------------------

#region TEST typecheck: @@@@@@@@@@@@@@@@@@@@@@@@@@@@@@@@@@@@@@@@@@@@@@@@@@@@@@@@@@@@@@@@@@@@@@@@@@@@@

import typecheck as tc

# @tc.typecheck
# def foo2(record:(int,int,bool), rgb:tc.re("^[rgb]$")) -> tc.any(int,float) :
#     # don't expect the following to make much sense:
#     a = record[0]; b = record[1]
#     return a/b if (a/b == float(a)/b) else float(a)/b
#
# # foo2((4,10,True), "r")   # OK
# # foo2([4,10,True], "g")   # OK: list is acceptable in place of tuple
# # foo2((4,10,1), "rg")     # Wrong: 1 is not a bool, string is too long
# # # foo2(None,     "R")      # Wrong: None is no tuple, string has illegal character
#
#
# from enum import Enum
# # class Weightings(AutoNumber):
# class Weightings(Enum):
#     CONSTANT        = 'hello'
#     SIMPLE        = 'goodbye'
#     ADAPTIVE = 'you say'
#
# @tc.typecheck
# def foo3(test:tc.re('hello')):
#     a = test
#
# foo3('hello')
# # foo3('goodbye')
# # foo3(test=3)
#
# @tc.typecheck
# def foo4(test:Weightings=Weightings.SIMPLE):
#     a = test
#
# # foo4(test=Weightings.LINEAR)
# foo4(test='LINEAR')

# @tc.typecheck
# def foo5(test:tc.any(int, float)=2):
#     a = test
#
# foo5(test=1)

# options = ['Happy', 'Sad']

# @tc.typecheck
# def foo6(arg:tc.enum('Happy', 'Sad')):
#     a = arg
#
# foo6(arg='Ugh')

# @tc.typecheck
# # def foo7(arg:tc.optional(tc.any(int, float, tc.seq_of(tc.any(int, float))))):
# def foo7(arg:tc.optional(tc.any(int, float, tc.list_of(tc.any(int, float)), np.ndarray))):
#     a = arg
#
# foo7(np.array([1,'a']))
#

# a = NotImplemented
# if isinstance(a, type(NotImplemented)):
#     print ("TRUE")

#endregion


#region TEST Function definition in class: @@@@@@@@@@@@@@@@@@@@@@@@@@@@@@@@@@@@@@@@@@@@@@@@@@@@@@@@@@@@@@@@@@@@@@@@@@@@@

# class a:
#     def __init__(self):
#         a.attrib1 = True
#
#     def class_function(string):
#         return 'RETURN: ' + string
#
# print (a.class_function('hello'))
#
#endregion

#region TEST Save function args: @@@@@@@@@@@@@@@@@@@@@@@@@@@@@@@@@@@@@@@@@@@@@@@@@@@@@@@@@@@@@@@@@@@@@@@@@@@@@


# def first_function(sender=NotImplemented,
#                   receiver=NotImplemented,
#                   params=NotImplemented,
#                   name=NotImplemented,
#                   prefs=NotImplemented,
#                   context=None):
#     saved_args = locals()
#     return saved_args
#
# def second_function(sender=NotImplemented,
#                   receiver=NotImplemented,
#                   params=NotImplemented,
#                   name=NotImplemented,
#                   prefs=NotImplemented,
#                   context=None):
#     saved_args = locals()
#     return saved_args
#
# a = first_function(sender='something')
# print ('a: ', a)
# a['context']='new context'
# print ('a: ', a)
# b = second_function(**a)
# print ('b: ', b)
#
#

#endregion

#region TEST Attribute assignment: @@@@@@@@@@@@@@@@@@@@@@@@@@@@@@@@@@@@@@@@@@@@@@@@@@@@@@@@@@@@@@@@@@@@@@@@@@@@@@@@@@

# class a:
#     def __init__(self):
#         a.attrib1 = True
#
# x = a()
# print ('attrib1: ', x.attrib1)
# x.attrib2 = False
# print ('attrib2: ', x.attrib2)

#endregion

#region TEST np.array ASSIGNMENT: @@@@@@@@@@@@@@@@@@@@@@@@@@@@@@@@@@@@@@@@@@@@@@@@@@@@@@@@@@@@@@@@@@@@@@@@@@@@@@@@@@

# test = np.array([[0]])
# print (test)
# test[0] = np.array([5])
# print (test)

#endregion

#region TEST next: @@@@@@@@@@@@@@@@@@@@@@@@@@@@@@@@@@@@@@@@@@@@@@@@@@@@@@@@@@@@@@@@@@@@@@@@@@@@@@@@@@

# class a:
#     pass
# b = a()
# c = a()
# l = ['hello', 1, b, 2, 'test', 3, c, 4, 'goodbye']
#
# x = [item for item in l if isinstance(item, a)]
# print (x)


# x = iter(l)
# # x = iter(['test', 'goodbye'])
# i = 0
# # while next((s for s in x if isinstance(s, int)), None):
#
# y = []
# z = next((s for s in x if isinstance(s, a)), None)
# while z:
#     y.append(z)
#     z = next((s for s in x if isinstance(s, a)), None)
#
# print (y)
# print (len(y))


# print (next((s for s in x if isinstance(s, int)), None))
# print (next((s for s in x if isinstance(s, int)), None))
# print (next((s for s in x if isinstance(s, int)), None))
# print (next((s for s in x if isinstance(s, int)), None))

#endregion

#region TEST BREAK IN FOR LOOP: @@@@@@@@@@@@@@@@@@@@@@@@@@@@@@@@@@@@@@@@@@@@@@@@@@@@@@@@@@@@@@@@@@@@@@@@@@@@@@@@@@

# i = 0
# for i in range(10):
#     if i == 2:
#         break
# print (i)

#endregion

#region TEST np.array DOT PRODUCT: @@@@@@@@@@@@@@@@@@@@@@@@@@@@@@@@@@@@@@@@@@@@@@@@@@@@@@@@@@@@@@@@@@@@@@@@@@

# # output_error = np.array([3, 1])
# # weight_matrix = np.array([[1, 2], [3, 4], [5, 6]])
#
# # sender_error = 5, 13, 21
#
# # receivers = np.array([[1, 2]]).reshape(2,1)
# receivers = np.array([3,1])
# weights = np.array([[1, 2], [3, 4], [5, 6]])
# print ('receivers: \n', receivers)
# print ('weights: \n', weights)
# print ('dot product: \n', np.dot(weights, receivers))

#endregion

#region TEST PRINT W/O RETURN @@@@@@@@@@@@@@@@@@@@@@@@@@@@@@@@@@@@@@@@@@@@@@@@@@@@@@@@@@@@@@@@@@@@@@@@@@@@@@@@@@

# # for item in [1,2,3,4]:
# #     print(item, " ", end="")
# #
# # print("HELLO", "GOOBAH", end="")
#
#
# print("HELLO ", end="")
# print("GOOBAH", end="")
# print(" AND FINALLY")
#
#endregion

#region TEST PHASE_SPEC @@@@@@@@@@@@@@@@@@@@@@@@@@@@@@@@@@@@@@@@@@@@@@@@@@@@@@@@@@@@@@@@@@@@@@@@@@@@@@@@@@

# def phaseSpecFunc(freq_spec, phase_spec, phase_max):
#     for time in range(20):
#         if (time % (phase_max + 1)) == phase_spec:
#             print (time, ": FIRED")
#         else:
#             print (time, ": -----")
#
# phaseSpecFunc(freq_spec=1,
#               phase_spec=1,
#               phase_max=3)

#endregion

#region TEST CUSTOM LIST THAT GETS ITEM FROM ANOTHER LIST @@@@@@@@@@@@@@@@@@@@@@@@@@@@@@@@@@@@@@@@@@@@@@@@@@@@@@@@@@@@@@

# from collections import UserList
#
# # class mech_list(UserList):
# #     def __init__(self):
# #         super(mech_list, self).__init__()
# #         self.mech_tuples = mech_tuples()
# #
# #     def __getitem__(self, item):
# #         return self.mech_tuples.tuples_list[item][0]
# #
# #     def __setitem__(self, key, value):
# #         raise ("MyList is read only ")
# #
# # class mech_tuples:
# #     def __init__(self):
# #         # self.tuples_list = myList()
# #         self.tuples_list = [('mech 1', 1), ('mech 2', 2)]
#
# # x = mech_list(mech_tuples())
# # print (x[0])
#
# class mech_list(UserList):
#     def __init__(self, source_list):
#         super(mech_list, self).__init__()
#         self.mech_tuples = source_list
#
#     def __getitem__(self, item):
#         return self.mech_tuples.tuples_list[item][0]
#
#     def __setitem__(self, key, value):
#         raise ("MyList is read only ")
#
# class system:
#     def __init__(self):
#         self.tuples_list = [('mech 1', 1), ('mech 2', 2)]
#         self.mech_list = mech_list(self)
#
# x = system()
# print (x.mech_list[1])
#
#endregion

#region TEST ERROR HANDLING: NESTED EXCEPTIONS @@@@@@@@@@@@@@@@@@@@@@@@@@@@@@@@@@@@@@@@@@@@@@@@@@@@@@@@@@@@@@@@@@@@@@@@@

#
# MonitoredOutputStatesOption = dict
# target_set = {
#     MONITOR_FOR_CONTROL:'state that is monitored',
#     # FUNCTION_PARAMS:{WEIGHTS:[1]}
#               }
#
# try:
#     # It IS a MonitoredOutputStatesOption specification
#     if isinstance(target_set[MONITOR_FOR_CONTROL], MonitoredOutputStatesOption):
#         # Put in a list (standard format for processing by _instantiate_monitored_output_states)
#         # target_set[MONITOR_FOR_CONTROL] = [target_set[MONITOR_FOR_CONTROL]]
#         print ("Assign monitored States")
#     # It is NOT a MonitoredOutputStatesOption specification, so assume it is a list of Mechanisms or States
#     else:
#         # for item in target_set[MONITOR_FOR_CONTROL]:
#         #     self._validate_monitored_state(item, context=context)
#         # Insure that number of weights specified in WEIGHTS functionParams equals the number of monitored states
#         print ('Validated monitored states')
#         try:
#             num_weights = len(target_set[FUNCTION_PARAMS][WEIGHTS])
#         except KeyError:
#             # raise ScratchPadError('Key error for assigning weights')
#             pass
#         else:
#             # num_monitored_states = len(target_set[MONITOR_FOR_CONTROL])
#             # if not True:
#             if True:
#                 raise ScratchPadError("Weights not equal")
# except KeyError:
#     pass

#endregion

#region TEST ERROR HANDLING @@@@@@@@@@@@@@@@@@@@@@@@@@@@@@@@@@@@@@@@@@@@@@@@@@@@@@@@@@@@@@@@@@@@@@@@@@@@@@@@@@@@@
#

# myMatrix = np.matrix('1 2 3; 4 5 q')

# try:
#     myMatrix = np.matrix('1 2 3; 4 5 6')
# except (TypeError, ValueError) as e:
#     print ("Error message: {0}".format(e))

# try:
#     myMatrix = np.atleast_2d(['a', 'b'], ['c'])
# except TypeError as e:
#     print ("Array Error message: {0}".format(e))

# try:
#     myMatrix = np.matrix([[1, 2, 3], ['a', 'b', 'c']])
# except TypeError as e:
#     print ("Matrix Error message: {0}".format(e))
#
#
# print ("\nmyMatrix: \n", myMatrix)
#
#endregion

#region TEST ERROR HANDLING: INSTANTIATING A CUSTOM EXCEPTION @@@@@@@@@@@@@@@@@@@@@@@@@@@@@@@@@@@@@@@@@@@@@@@@@@@@@@@@@@

# try:
#     raise TypeError('help')
# except:
#     print ("Exeption raised!")

#endregion

#region TEST FIND TERMINALS IN GRAPH @@@@@@@@@@@@@@@@@@@@@@@@@@@@@@@@@@@@@@@@@@@@@@@@@@@@@@@@@@@@@@@@@@@@@@@@@@@@@@@@@@@

#          A
#         /
#       B
#      / \
#    C    D
#   /
# E

# graph = {"B": {"A"},
#          "C": {"B"},
#          "D": {"B"},
#          "E": {"C"},
#          "A": set()}
#
# B    C
#  \  /
#   A

# graph = {
#     "A": {"B", "C"},
#     "B": set(),
#     "C": set()
# }

# receiver_mechs = set(list(graph.keys()))
#
# print ("receiver_mechs: ", receiver_mechs)
#
# sender_mechs = set()
# for receiver, sender in graph.items():
#     sender = graph[receiver]
#     sender_mechs = sender_mechs.union(sender)
#
# print ("sender_mechs: ", sender_mechs)
#
# terminal_mechs = receiver_mechs-sender_mechs
#
# print ('terminal_mechs: ', terminal_mechs )

# p2 = process(pathway=[e, c, b, d], name='p2')
# p1e = process(pathway=[a, b, c, d], name='p1e')

# graph = {"B": {"A"},
#          "C": {"B"},
#          "D": {"B"},
#          "D": {"C"},
#          "E": set(),
#          "A": set()}

# p1e: [a, b, c, d]
# p2:  [e, c, f, b, d]

# graph = {"B": {"A"},
#          "C": {"B"},
#          "D": {"B"},
#          "B": {"D"},
#          "A": set()}
#

# graph = {"B": {"A", "X"},
#                 "C": {"B", "Y"},
#                 "D": {"B"},
#                 "E": {"C"}}
#

# from toposort import toposort, toposort_flatten
#
# print("\nList of sets from toposort: ", list(toposort(graph))) # list of sets
# print("toposort_flatten (not sorted): ", toposort_flatten(graph, sort=False)) # a particular order
# print("toposort_flatten (sorted): ", toposort_flatten(graph, sort=True)) # a particular order

# from itertools import chain
# # graph ={'B': {'A', 'F'}, 'C': {'B'}, 'D': {'B'}, 'E': {'C'}}
# terminals = [k for k in graph.keys() if k not in chain(*graph.values())]
# print ("\nterminals: ", terminals)


#endregion

#region TEST TOPOSORT @@@@@@@@@@@@@@@@@@@@@@@@@@@@@@@@@@@@@@@@@@@@@@@@@@@@@@@@@@@@@@@@@@@@@@@@@@@@@@@@@@@@@


# # from toposort import toposort, toposort_flatten
# # # #
# # # graph = {"C": {"B","D"},  # Note: ignores neste' sets
# # #         "C": { "A"},
# # #         "C": {"C''"},
# # #         "B": {"A'"},
# # #         "B":{"A"},
# # #         "C''":{"A'"}, # ADDED
# # #         "A":set(),
# # #         "A'":set(),
# # #         "C''":{"B''"},
# # #         "B''":{"A''"},
# # #         "A''":set(),
# # #         "D": { "B"}
# # #          }
# # #         # "D":set()}
# # #
# # #
# # #          E
# # #         /
# # #    D   C
# # #     \ / \
# # #      B   Y
# # #     / \
# # #    A   X
# # #
# # graph = {"B": {"A", "X"},
# #          "C": {"B", "Y"},
# #          "D": {"B"},
# #          "E": {"C"}}
# # #
# import re
# print()
# print( list(toposort(graph))) # list of sets
# print(toposort_flatten(graph)) # a particular order
# # print( re.sub('[\"]','',str(list(toposort(graph))))) # list of sets
# # print( re.sub('[\"]','',str(toposort_flatten(graph)))) # a particular order

#
# OUTPUT:
# [{A, A', A''}, {B'', B}, {C''}, {C}]
# [A, A', A'', B, B'', C'', C]

# #endregion

#region TEST **kwARG PASSING  @@@@@@@@@@@@@@@@@@@@@@@@@@@@@@@@@@@@@@@@@@@@@@@@@@@@@@@@@@@@@@@@@@@@@@@@@@@

# def function(arg1=1, arg2=2, **kwargs):
#     print ("arg 1: {}\narg 2: {}\nkwargs: {}\ntype of kwargs: {}".format(arg1, arg2, kwargs, type(kwargs)))
#
# function(**{'arg1':3, 'arg2':4})
#
# arg_dict = {'arg1':5, 'arg2':6, 'arg3':7}
# function(**arg_dict)

# def function(arg1=1, arg2=2):
#     print ("\targ 1: {}\n\targ 2: {}".format(arg1, arg2))
#
# print("\nArgs passed as **{'arg1':5, 'arg2':6}:")
# function(**{'arg1':5, 'arg2':6})
#
# print("\nArgs passed as *(7, 8):")
# function(*(7, 8))
#
# print("\nArgs passed as **{kwArg1:9, kwArg2:10}:")
# kwArg1 = 'arg1'
# kwArg2 = 'arg2'
# function(**{kwArg1:9, kwArg2:10})

#endregion

#region TEST @PROPERTY APPEND FOR SETTER @@@@@@@@@@@@@@@@@@@@@@@@@@@@@@@@@@@@@@@@@@@@@@@@@@@@@@@@@@@@@@@@@@@@@@@@@@@

# class attribute_list(list):
#     def append(self, value):
#         print ('ACCESSED ATTRIBUTE APPEND')
#         super(attribute_list, self).append(value)
#
# class a:
#     def __init__(self):
#         self._attribute = attribute_list()
#         self._attribute.append('happy')
#
#     @property
#     def attribute(self):
#         return self._attribute
#
#     @attribute.setter
#     def attribute(self, value):
#         print ('ACCESSED SETTER')
#         self._attribute.append(value)
#
#     def add(self, value):
#         self.attribute = value
#
#
# x = a()
# # items = ['happy', 'sad']
# # for i in items:
# #     x.attribute = i
#
# x.attribute.append('sad')
# print(x.attribute)
#

#endregion

#region TEST HIERARCHICAL property -- WORKS! @@@@@@@@@@@@@@@@@@@@@@@@@@@@@@@@@@@@@@@@@@@@@@@@@@@@@@@@@@@@@@@@@@@@@@@@@@@

# class a:
#     def __init__(self):
#         self._attribute = None
#
#     # @property
#     # def attribute(self):
#     def getattribute(self):
#         print ('RETRIEVING PARENT attribute')
#         return self._attribute
#
#     # @attribute.setter
#     # def attribute(self, value):
#     def setattribute(self, value):
#         print ('SETTING PARENT TO: ', value)
#         self._attribute = value
#         print ('PARENT SET TO: ', self._attribute)
#
#     attribute = property(getattribute, setattribute, "I'm the attribute property")
#
# class b(a):
#     # def __init__(self):
#     #     self.attrib = 1
#     #     self._attribute = None
#     # @property
#     # def attribute(self):
#     def getattribute(self):
#         print ('RETRIEVING CHILD attribute')
#         return super(b, self).getattribute()
#
#     # @attribute.setter
#     # def attribute(self, value):
#     def setattribute(self, value):
#         # super(b, self).attribute(value)
#         # super(b,self).__set__(value)
#         super(b,self).setattribute(value)
#         print ('SET CHILD TO: ', self._attribute)
#         # self._attribute = value
#
#     attribute = property(getattribute, setattribute, "I'm the attribute property")
#
# x = a()
# x.attribute = 1
# x.attribute = 1
# print (x.attribute)
# y = b()
# y.attribute = 2
# print (y.attribute)


#endregion

#region TEST HIERARCHICAL property -- FROM BRYN @@@@@@@@@@@@@@@@@@@@@@@@@@@@@@@@@@@@@@@@@@@@@@@@@@@@@@@@@@@@@@@@@@@@@@@@

# class A(object):
#     def __init__(self):
#         self._foo = 1
#     @property
#     def foo(self):
#         return self._foo
#
#     @foo.setter
#     def foo(self, value):
#         self._foo = value
#
#
# class B(A):
#     @A.foo.setter
#     def foo(self, value):
#         A.foo.__set__(self, value * 2)
#
#
# if __name__ == '__main__':
#     a = A()
#     b = B()
#     a.foo = 5
#     b.foo = 5
#     print("a is %d, b is %d" % (a.foo, b.foo))

#endregion

#region TEST setattr for @property @@@@@@@@@@@@@@@@@@@@@@@@@@@@@@@@@@@@@@@@@@@@@@@@@@@@@@@@@@@@@@@@@@@@@@@@@@@@@@@@@@@@@
#
# class a:
#     # def __init__(self):
#     #     self.attrib = 1
#     @property
#     def attribute(self):
#         return self._attribute
#
#     @attribute.setter
#     def attribute(self, value):
#         print ('SETTING')
#         self._attribute = value
#
# x = a()
# # x.attribute = 1
# setattr(x, 'attribute', 2)
# print (x.attribute)
# print (x._attribute)
#endregion

#region TEST setattr @@@@@@@@@@@@@@@@@@@@@@@@@@@@@@@@@@@@@@@@@@@@@@@@@@@@@@@@@@@@@@@@@@@@@@@@@@@@@@@@@@@@@@@@@@@@@@@@@@@

# class a:
#     def __init__(self):
#         a.foo = 3
#
# x = a()
# setattr(x, 'foo', 4)
# print (x.foo)
# print (x.__dict__)

# #endregion

#region TEST ARITHMETIC @@@@@@@@@@@@@@@@@@@@@@@@@@@@@@@@@@@@@@@@@@@@@@@@@@@@@@@@@@@@@@@@@@@@@@@@@@@@@@@@@@@@@

# x = np.array([10,10])
# y = np.array([1,2])
# q = np.array([2,3])
#
# z = LinearCombination(x,
#                       param_defaults={LinearCombination.OPERATION: LinearCombination.Operation.PRODUCT},
#                       context='TEST')
# print (z.execute([x, y, q]))

# #endregion

#region TEST LINEAR @@@@@@@@@@@@@@@@@@@@@@@@@@@@@@@@@@@@@@@@@@@@@@@@@@@@@@@@@@@@@@@@@@@@@@@@@@@@@@@@@@@@@

# x = np.array([10,10])
# y = np.array([1,2])
# q = np.array([2,3])
#
# z = Linear(x, context='TEST')
# print (z.execute([x]))
#
# #endregion

#region TEST iscompatible @@@@@@@@@@@@@@@@@@@@@@@@@@@@@@@@@@@@@@@@@@@@@@@@@@@@@@@@@@@@@@@@@@@@@@@@@@@@@@@@@@@@@

# a = 1
# b = LogEntry.OUTPUT_VALUE
#
# # if iscompatible(a,b, **{kwCompatibidlityType:Enum}):
# if iscompatible(a,b):
#     print('COMPATIBLE')
# else:
#     print('INCOMPATIBLE')
#
# #endregion

#region TEST OVER-WRITING OF LOG @@@@@@@@@@@@@@@@@@@@@@@@@@@@@@@@@@@@@@@@@@@@@@@@@@@@@@@@@@@@@@@@@@@@@@@@@@@@@@@@@@@@@
#

# class a:
#
#     attrib = 1
#
#     class LogEntry(IntEnum):
#         NONE            = 0
#         TIME_STAMP      = 1 << 0
#
#     def __init__(self):
#         self.attrib = 2
#
#
# class b(a):
#
#     class LogEntry(IntEnum):
#         OUTPUT_VALUE    = 1 << 2
#         DEFAULTS = 3
#
#     def __init__(self):
#         self.pref = self.LogEntry.DEFAULTS
#
# x = a()
# y = b()
#
# z = b.LogEntry.OUTPUT_VALUE
# print (z)

#endregion

#region TEST SHARED TUPLE @@@@@@@@@@@@@@@@@@@@@@@@@@@@@@@@@@@@@@@@@@@@@@@@@@@@@@@@@@@@@@@@@@@@@@@@@@@@@@@@@@@@@@@@@@@@@@
#
# from collections import namedtuple
#
# TestTuple = namedtuple('TestTuple', 'first second')
#
# class a:
#     def __init__(self):
#         # self.tuple_a = TestTuple('hello','world')
#         self.tuple_a = 5
#
# x = a()
#
# class b:
#     def __init__(self):
#         self.tuple_a = x.tuple_a
#
# class c:
#     def __init__(self):
#         setattr(self, 'tuple_a', x.tuple_a)
#
# y=b()
# z=c()
# x.tuple_a = 6
#
# print (y.tuple_a)
# print (z.tuple_a)
#
#
#endregion

#region TEST PREFS GETTER @@@@@@@@@@@@@@@@@@@@@@@@@@@@@@@@@@@@@@@@@@@@@@@@@@@@@@@@@@@@@@@@@@@@@@@@@@@@@@@@@@@@@@@@@@@@@@
#
# class prefs:
#     def __init__(self):
#         self.pref_attrib = 'PREF ATTRIB'
#
# class a:
#     def __init__(self):
#         self._prefs = prefs()
#
#     @property
#     def prefs(self):
#         print ("accessed")
#         return self._prefs
#
#endregion
#region @@@@@@@@@@@@@@@@@@@@@@@@@@@@@@@@@@@@@@@@@@@@@@@@@@@@@@@@@@@@@@@@@@@@@@@@@@@@@@@@@@@@@@@@@@@@@@@@@@@@@@@@@@@@@@@@
#
# # - TEST: Preferences:
#
# # x = DDM()
# # x.prefs.show()
#
# DDM_prefs = ComponentPreferenceSet(
#                 reportOutput_pref=PreferenceEntry(True,PreferenceLevel.SYSTEM),
#                 verbose_pref=PreferenceEntry(True,PreferenceLevel.SYSTEM),
#                 kpFunctionRuntimeParams_pref=PreferenceEntry(ModulationOperation.MULTIPLY,PreferenceLevel.TYPE)
#                 )
# DDM_prefs.show()
# # DDM.classPreferences = DDM_prefs
# #
# # DDM_prefs.show()
# # print (DDM_prefs.verbosePref)
#

#endregion
#region @@@@@@@@@@@@@@@@@@@@@@@@@@@@@@@@@@@@@@@@@@@@@@@@@@@@@@@@@@@@@@@@@@@@@@@@@@@@@@@@@@@@@@@@@@@@@@@@@@@@@@@@@@@@@@@@

# # - TEST:  GET ATTRIBUTE LIST
#
# class x:
#     def __init__(self):
#         self.attrib1 = 'hello'
#         self.attrib2 = 'world'
#
# a = x()
#
# print (a.__dict__.values())
#
# for item in a.__dict__.keys():
#     if 'attrib' in item:
#         print (item)
#
# for item, value in a.__dict__.items():
#     if 'attrib' in item:
#         print (value)

#endregion
#region @@@@@@@@@@@@@@@@@@@@@@@@@@@@@@@@@@@@@@@@@@@@@@@@@@@@@@@@@@@@@@@@@@@@@@@@@@@@@@@@@@@@@@@@@@@@@@@@@@@@@@@@@@@@@@@@

# - TEST:  PROPERTY GETTER AND SETTER

# ************
# 
# EXAMPLE:
# 
# class ClassProperty(property):
#     def __get__(self, cls, owner):
#         return self.fget.__get__(None, owner)()
# 
# class foo(object):
#     _var=5
#     def getvar(cls):
#         return cls._var
#     getvar=classmethod(getvar)
#     def setvar(cls,value):
#         cls._var=value
#     setvar=classmethod(setvar)
#     var=ClassProperty(getvar,setvar)
# 
# assert foo.getvar() == 5
# foo.setvar(4)
# assert foo.getvar() == 4
# assert foo.var == 4
# foo.var = 3
# assert foo.var == 3
# However, the setters don't actually work:
# 
# foo.var = 4
# assert foo.var == foo._var # raises AssertionError
# foo._var is unchanged, you've simply overwritten the property with a new value.
# 
# You can also use ClassProperty as a decorator:
# 
# class Foo(object):
#     _var = 5
# 
#     @ClassProperty
#     @classmethod
#     def var(cls):
#         return cls._var
# 
#     @var.setter
#     @classmethod
#     def var(cls, value):
#         cls._var = value
# 
# assert foo.var == 5
# 
# **************
# 
# BETTER EXAMPLE:

# class foo(object):
#     _var = 5
#     class __metaclass__(type):
#     	pass
#     @classmethod
#     def getvar(cls):
#     	return cls._var
#     @classmethod
#     def setvar(cls, value):
#     	cls._var = value
# 

# class foo(object):
#     _var = 5
#     class __metaclass__(type):
#     	@property
#     	def var(cls):
#     		return cls._var
#     	@var.setter
#     	def var(cls, value):
#     		cls._var = value



# class a:
#     _cAttrib = 5
#
#     def __init__(self):
#         self._iAttrib = 2
#         pass
#
#     @property
#     def iAttrib(self):
#         return self._iAttrib
#
#     @iAttrib.setter
#     def iAttrib(self, value):
#         print('iAttrib SET')
#         self._iAttrib = value
#
#     @property
#     def cAttrib(self):
#         return self._cAttrib
#
#     @cAttrib.setter
#     def cAttrib(self, value):
#         print('cAttrib SET')
#         self._cAttrib = value

# class classProperty(property):
#     def __get__(self, cls, owner):
#         return self.fget.__get__(None, owner)()

# class a(object):
#     _c_Attrib=5
    # def get_c_Attrib(cls):
    #     return cls.__c_Attrib
    # get_c_Attrib=classmethod(get_c_Attrib)
    # def set_c_Attrib(cls,value):
    #     cls.__c_Attrib=value
    # set_c_Attrib=classmethod(set_c_Attrib)
    # _c_Attrib=ClassProperty(get_c_Attrib, set_c_Attrib)

# test = 0
# class a(object):
# 
#     _c_Attrib=5
# 
#     @classProperty
#     @classmethod
#     def c_Attrib(cls):
#         test = 1
#         return cls._c_Attrib
# 
#     @c_Attrib.setter
#     @classmethod
#     def c_Attrib(cls, value):
#         test = 1
#         print ('Did something')
#         cls._c_Attrib = value
# 

# test = 0
# class a(object):
#     _c_Attrib = 5
#     class __metaclass__(type):
#         @property
#         def c_Attrib(cls):
#             return cls._c_Attrib
#         @c_Attrib.setter
#         def c_Attrib(cls, value):
#             pass
#             # cls._c_Attrib = value
# 

# test = 0
# class a(object):
#     _c_Attrib = 5
#     class __metaclass__(type):
#         pass
#     @classmethod
#     def getc_Attrib(cls):
#         return cls._c_Attrib
#     @classmethod
#     def setc_Attrib(cls, value):
#         test = 1
#         cls._c_Attrib = value
#

# class classproperty(object):
#     def __init__(self, getter):
#         self.getter= getter
#     def __get__(self, instance, owner):
#         return self.getter(owner)
#
# class a(object):
#     _c_Attrib= 4
#     @classproperty
#     def c_Attrib(cls):
#         return cls._c_Attrib
#
# x = a()
#
# a.c_Attrib = 22
# print ('\na.c_Attrib: ',a.c_Attrib)
# print ('x.c_Attrib: ',x.c_Attrib)
# print ('a._c_Attrib: ',a._c_Attrib)
# print ('x._c_Attrib: ',x._c_Attrib)
#
# x.c_Attrib = 101
# x._c_Attrib = 99
# print ('\nx.c_Attrib: ',x.c_Attrib)
# print ('x._c_Attrib: ',x._c_Attrib)
# print ('a.c_Attrib: ',a.c_Attrib)
# print ('a._c_Attrib: ',a._c_Attrib)
#
# a.c_Attrib = 44
# a._c_Attrib = 45
# print ('\nx.c_Attrib: ',x.c_Attrib)
# print ('x._c_Attrib: ',x._c_Attrib)
# print ('a.c_Attrib: ',a.c_Attrib)
# print ('a._c_Attrib: ',a._c_Attrib)

# ------------


# class classproperty(object):
#     def __init__(self, getter):
#         self.getter= getter
#     def __get__(self, instance, owner):
#         return self.getter(owner)
#
# class a(object):
#     # classPrefs= 4
#     @classproperty
#     def c_Attrib(cls):
#         try:
#             return cls.classPrefs
#         except:
#             cls.classPrefs = 'CREATED'
#             return cls.classPrefs

# x = a()
# print (x.classPrefs)
# print (a.classPrefs)
#
# a.c_Attrib = 22
# print ('\na.c_Attrib: ',a.c_Attrib)
# print ('x.c_Attrib: ',x.c_Attrib)
# print ('a.classPrefs: ',a.classPrefs)
# print ('x.classPrefs: ',x.classPrefs)
#
# x.c_Attrib = 101
# x.classPrefs = 99
# print ('\nx.c_Attrib: ',x.c_Attrib)
# print ('x.classPrefs: ',x.classPrefs)
# print ('a.c_Attrib: ',a.c_Attrib)
# print ('a.classPrefs: ',a.classPrefs)
#
# a.c_Attrib = 44
# a.classPrefs = 45
# print ('\nx.c_Attrib: ',x.c_Attrib)
# print ('x.classPrefs: ',x.classPrefs)
# print ('a.c_Attrib: ',a.c_Attrib)
# print ('a.classPrefs: ',a.classPrefs)
#
#
#

#endregion

#region TEST:  DICTIONARY MERGE @@@@@@@@@@@@@@@@@@@@@@@@@@@@@@@@@@@@@@@@@@@@@@@@@@@@@@@@@@@@@@@@@@@@@@@@@@@@@@@@@@@@@@@@

# # -
#
#
# # a = {'hello':1}
# a = {}
# # b = {'word':2}
# b = {}
# # c = {**a, **b} # AWAITING 3.5
# c = {}
# c.update(a)
# c.update(b)
# if (c):
#     print(c)
# else:
#     print('empty')
#
#
#
#endregion

# #region TEST: SEQUENTIAL ERROR HANDLING @@@@@@@@@@@@@@@@@@@@@@@@@@@@@@@@@@@@@@@@@@@@@@@@@@@@@@@@@@@@@@@@@@@@@@@@@@@@@@
# # state_params = None
# state_params = {}
# # state_params = {'Already there': 0}
# state_spec = {'hello': {'deeper dict':1}}
# key = 'goodbye'
# # key = 'hello'
#
# try:
#     state_params.update(state_spec[key])
# # state_spec[STATE_PARAMS] was not specified
# except KeyError:
#         pass
# # state_params was not specified
# except (AttributeError):
#     try:
#         state_params = state_spec[key]
#     # state_spec[STATE_PARAMS] was not specified
#     except KeyError:
#         state_params = {}
# # state_params was specified but state_spec[STATE_PARAMS] was not specified
# except TypeError:
#     pass
# #endregion
#
# print(state_params)

#region TEST:  ORDERED DICTIONARY ORDERING @@@@@@@@@@@@@@@@@@@@@@@@@@@@@@@@@@@@@@@@@@@@@@@@@@@@@@@@@@@@@@@@@@@@@@@@@@@@@
# from collections import OrderedDict
#
# a = OrderedDict()
# a['hello'] = 1
# a['world'] = 2
#
# for x in a:
#     print ('x: ', x)
#
# print ("a: ", a)
# print (list(a.items())[0], list(a.items())[1])
#
# b = {'hello':1, 'world':2}
#
# print ("b: ", b)
#
#endregion


#region TEST:  add a parameterState to a param after an object is instantiated @@@@@@@@@@@@@@@@@@@@@@@@@@@@@@@@@@@@@@@@@

# from Components.Mechanisms.DDM import DDM
# from Components.States.ParameterState import ParameterState
#
# x = DDM()
# state = x._instantiate_state(state_type=ParameterState,
#                               state_name='DDM_TEST_PARAM_STATE',
#                               state_spec=100.0,
#                               constraint_value=0.0,
#                               constraint_value_name='DDM T0 CONSTRAINT',
#                               context='EXOGENOUS SPEC')
# x.parameterStates['DDM_TEST_PARAM_STATE'] = state

# x._instantiate_state_list(state_type=ParameterState,
#                                    state_param_identifier='DDM_TEST',
#                                    constraint_value=0.0,
#                                    constraint_value_name='DDM T0 CONSTRAINT',
#                                    context='EXOGENOUS SPEC')

#endregion

#region TEST OF AutoNumber IntEnum TYPE @@@@@@@@@@@@@@@@@@@@@@@@@@@@@@@@@@@@@@@@@@@@@@@@@@@@@@@@@@@@@@@@@@@@@@@@@@@@@@@@

# #
#
# from enum import IntEnum
# class AutoNumber(IntEnum):
#     """Autonumbers IntEnum type
#
#     Adapted from AutoNumber example for Enum at https://docs.python.org/3/library/enum.html#enum.IntEnum:
#     Notes:
#     * Start of numbering changed to 0 (from 1 in example)
#     * obj based on int rather than object
#     """
#     def __new__(cls):
#         # Original example:
#         # value = len(cls.__members__) + 1
#         # obj = object.__new__(cls)
#         value = len(cls.__members__)
#         obj = int.__new__(cls)
#         obj._value_ = value
#         return obj
#
# class DDM_Output(AutoNumber):
#     DDM_DECISION_VARIABLE = ()
#     DDM_RT_MEAN = ()
#     DDM_ER_MEAN = ()
#     DDM_RT_CORRECT_MEAN = ()
#     DDM_RT_CORRECT_VARIANCE = ()
#     TOTAL_COST = ()
#     TOTAL_ALLOCATION = ()
#     NUM_OUTPUT_VALUES = ()
#
# class DDM_Output_Int(IntEnum):
#     DDM_DECISION_VARIABLE = 0
#     DDM_RT_MEAN = 1
#     DDM_ER_MEAN = 2
#     DDM_RT_CORRECT_MEAN = 3
#     DDM_RT_CORRECT_VARIANCE = 4
#     TOTAL_COST = 5
#     TOTAL_ALLOCATION = 6
#     NUM_OUTPUT_VALUES = 7
#
# x = DDM_Output.NUM_OUTPUT_VALUES
# # x = DDM_Output_Int.NUM_OUTPUT_VALUES
#
# print (x.value)

#endregion

#region TEST OF RIGHT REPLACE (rreplace) @@@@@@@@@@@@@@@@@@@@@@@@@@@@@@@@@@@@@@@@@@@@@@@@@@@@@@@@@@@@@@@@@@@@@@@@@@@@@@@

#

# def rreplace(myStr, old, new, count):
#     return myStr[::-1].replace(old[::-1], new[::-1], count)[::-1]
#
# new_str = rreplace('hello-1', '-1', '-2', 1)
# print(new_str)

#endregion

#region TEST OF OrderedDict @@@@@@@@@@@@@@@@@@@@@@@@@@@@@@@@@@@@@@@@@@@@@@@@@@@@@@@@@@@@@@@@@@@@@@@@@@@@@@@@@@@@@@@@@@@@
#
# from collections import OrderedDict
# from collections import Counter
#
# # class OrderedCounter(Counter, OrderedDict):
# #     'Counter that remembers the order elements are first encountered'
# #
# #     def __repr__(self):
# #         return '%s(%r)' % (self.__class__.__name__, OrderedDict(self))
# #
# #     def __reduce__(self):
# #         return self.__class__, (OrderedDict(self),)
#
#
# a = OrderedDict({'hello': 1,
#                  'goodbye': 2
#                  })
# a['I say'] = 'yes'
# a['You say'] = 'no'
#
# print ('dict: ', a)
#
# print (list(a.items()))
#
# for key, value in a.items():
#     print('value of {0}: '.format(key), value)
#
# print("keys.index('hello'): ", list(a.keys()).index('hello'))
# print('keys.index(1): ', list(a.values()).index(1))
# print("keys.index('I say'): ", list(a.keys()).index('I say'))
# print("keys.index('yes'): ", list(a.values()).index('yes'))
#
# print("list(values): ", list(a.values()))
# print("values[0]: ", list(a.values())[0])
# print("values[2]: ", list(a.values())[2])
#
#
#
# # for item in a if isinstance(a, list) else list(a.items()[1]:
# #     print (item)
#
# # a = [1, 2, 3]
# #
# #
# # for key, value in a.items() if isinstance(a, dict) else enumerate(a):
# #     print (value)
# #
# #
# # # for value in b:
# # for key, value in enumerate(b):
# #     print (value)
# #
# #
# # d.values().index('cat')
# # d.keys().index('animal')
# # list(d.keys()).index("animal")
# #
#
# #endregion

#region PREFERENCE TESTS @@@@@@@@@@@@@@@@@@@@@@@@@@@@@@@@@@@@@@@@@@@@@@@@@@@@@@@@@@@@@@@@@@@@@@@@@@@@@@@@@@@@@@@@@@@@@@@

#
# from Globals.Preferences.PreferenceSet import *
# from Globals.Preferences.ComponentPreferenceSet import *
#
# class a(object):
#     prefs = None
#     def __init__(self):
#         a.prefs = ComponentPreferenceSet(owner=a,
#                                         log_pref=PreferenceEntry(1,PreferenceLevel.SYSTEM),
#                                         level=PreferenceLevel.SYSTEM)
#
# class b(a):
#     prefs = None
#     def __init__(self):
#         super(b, self).__init__()
#         b.prefs = ComponentPreferenceSet(owner=b,
#                                         log_pref=PreferenceEntry(5,PreferenceLevel.CATEGORY),
#                                         level=PreferenceLevel.CATEGORY)
#
# class c(b):
#     prefs = None
#     def __init__(self):
#         super(c, self).__init__()
#         c.prefs = ComponentPreferenceSet(owner=self,
#                                         log_pref=PreferenceEntry(3,PreferenceLevel.INSTANCE),
#                                         level=PreferenceLevel.INSTANCE)
#         self.prefs = c.prefs
#
#
# x = c()
#
# x.prefs.logLevel = PreferenceLevel.CATEGORY
# y = x.prefs.logPref
# print (y)
#
# x.prefs.logLevel = PreferenceLevel.INSTANCE
# y = x.prefs.logPref
# print (x.prefs.logPref)
#
# print ("system: ", x.prefs.get_pref_setting_for_level(kpLogPref, PreferenceLevel.SYSTEM))
# print ("category: ", x.prefs.get_pref_setting_for_level(kpLogPref, PreferenceLevel.CATEGORY))
# print ("instance: ", x.prefs.get_pref_setting_for_level(kpLogPref, PreferenceLevel.INSTANCE))
#
# # # print ("system: ", b.prefs.get_pref_setting(b.prefs.logEntry, PreferenceLevel.CATEGORY))
# # # print ("system: ", x.prefs.get_pref_setting(x.prefs.logEntry, PreferenceLevel.SYSTEM))
# # # print ("category: ", x.prefs.get_pref_setting(x.prefs.logEntry, PreferenceLevel.CATEGORY))
# # # print ("instance: ", x.prefs.get_pref_setting(x.prefs.logEntry, PreferenceLevel.INSTANCE))
#

#endregion

#region ATTEMPT TO ASSIGN VARIABLE TO NAME OF ATTRIBUTE: @@@@@@@@@@@@@@@@@@@@@@@@@@@@@@@@@@@@@@@@@@@@@@@@@@@@@@@@@@@@@@@

#
#
# y = 'x'
#
# class a:
#
#     def __init__(self, y):
#         z = getattr(self,y)
#
#     @property
#     def z(self):
#         return self._x
#
#     @z.setter
#     def z(self, value):
#         self._x = value
#
# b = a(y)
# q = getattr(a,y)
# q = 3
# print (a.q)


# from Components.States.InputState import InputState
#
# test = InputState(value=1)
# x = 1

# def func_b():
#     print('hello from b')
#
# class a:
#     def __init__(self):
#         self.func_a = func_b
#
#     def func_a(self):
#         print('hello from a')
#
# x = a()
# x.__class__.func_a(a)
# a.func_a(a)
# c = a.func_a
# c(a)
#

# # a = 'hello'
# class b:
#     pass
#
# class a(b):
#     pass
# # a = [1]
# # test = {'goodbye':2}
#
# try:
#     issubclass(a, b)
# except TypeError:
#     if isinstance(a, str):
#         try:
#             print(test[a])
#         except KeyError:
#             print("got to KeyError nested in TypeError")
#     else:
#         print("got to string else")
#
# else:
#     print("got to outer try else")

# class i():
#     attrib = 0
#     pass
#
# class a(i):
#     pass
#
# x = i()
# y = i()
#
# x.attrib = [1,1]
# y.attrib = [1,2,3]
# print ('x: ', x.attrib, 'y: ', y.attrib)


# z = 'goo'
# x = {'hello':1}
# try:
#     y.a = x[z]
# except KeyError:
#     print('key error')
# except AttributeError:
#     print('attrib error')
# else:
#     print('OK')
#
#
#                     try:
#                         self.paramClassDefaults[FUNCTION] = self.execute
#                     except KeyError:
#                         message = ("{0} missing from {1}".format(required_param, self.name))
#                         self.execute =
#                         xxx
#                     except AttributeError:
# # IMPLEMENTATION NOTE:  *** PARSE ERROR HERE:  WARN IF KEY ERROR, AND ASSIGN FUNCTION;  EXCEPT IF ATTRIBUTE ERROR
#                         raise ComponentError("Either {0} must be specified in paramClassDefaults or"
#                                             " <class.function> must be implemented for {1}".
#                                             format(required_param, self.name))
#                     else:
#                         self.requiredParamClassDefaultTypes[required_param].append(type(self.execute))
#                         if self.functionSettings & FunctionSettings.VERBOSE:
#










# class TestClass(object):
#     def __init__(self):
#         # self.prop1 = None
#         pass
#
#     @property
#     def prop1(self):
#         print ("I was here")
#         return self._prop1
#
#     @prop1.setter
#     def prop1(self, value):
#         print ("I was there")
#         self._prop1 = value
#
#
# a = TestClass()
# a._prop1 = 1
# a.prop1 = 2
# print (a.prop1)
# print (a._prop1)
#

# class C(object):
#     def __init__(self):
#         self._x = None
#
#     @property
#     def x(self):
#         """I'm the 'x' property."""
#         print ("I was here")
#         return self._x
#
#     @x.setter
#     def x(self, value):
#         print ("I was there")
#         self._x = value
#
#
# a = C()
# a.x = 2
# y = a.x
# print (y)







    # return SubTestClass()
#
#
# class TestClass(arg=NotImplemented):
#     def __init__(self):
#         print("Inited Test Class")
#
#
# class SubTestClass(TestClass):
#     def __init__(self):
#         super(SubTestClass, self).__init__()
#         print("Inited Sub Test Class")



# class x:
#       def __init__(self):
#             self.execute = self.execute
#             print("x: self.execute {0}: ",self.execute)
#
# class z(x):
#
#       def __init__(self):
#             super(z, self).__init__()
#             print("z: self.execute {0}: ",self.execute)
#
#       def function(self):
#             pass
#
# y =  z()
#

# paramDict = {'number':1, 'list':[0], 'list2':[1,2], 'number2':2}
#
# def get_params():
#       return (dict((param, value) for param, value in paramDict.items()
#                     if isinstance(value,list) ))
#
#
# print(get_params()['list2'])

# q = z()
#
# class b:
#       pass
#
# print(issubclass(z, x))

# print("x: ",x)
# print("type x: ",type(x))
# print("y: ",y)
# print("type x: ",type(y))
# print(isinstance(y, x))

# test = {'key1':1}
# try:
#       x=test["key2"]
#       x=test["key1"]
# except KeyError:
#       print("passed")
# print(x)

# ***************************************** OLD TEST SCRIPT ************************************************************

# from Components.Projections.ControlProjection import *
#
# # Initialize controlSignal with some settings
# settings = ControlSignalSettings.DEFAULTS | \
#            ControlSignalSettings.DURATION_COST | \
#            ControlSignalSettings.LOG
# identity = []
# log_profile = ControlSignalLog.ALL
#
# # Set up ControlProjection
# x = ControlSignal_Base("Test Control Signal",
#                        {kwControlSignalIdentity: identity,
#                         kwControlSignalSettings: settings,
#                         kwControlSignalAllocationSamplingRange: NotImplemented,
#                         kwControlSignalLogProfile: log_profile}
#                        )
#
# # Can also change settings on the fly (note:  ControlProjection.OFF is just an enum defined in the ControlProjection module)
# x.set_adjustment_cost(OFF)
#
# # Display some values in controlSignal (just to be sure it is set up OK)
# print("Intensity Function: ", x.functions[kwControlSignalIntensityFunction].name)
# print("Initial Intensity: ", x.intensity)
#
# # Add KVO:
# #  Utilities will observe ControlProjection.kpIntensity;
# #  the observe_value_at_keypath method in Utilities will be called each time ControlProjection.kpIntensity changes
# x.add_observer_for_keypath(Utilities,kpIntensity)
#
#
# # Assign testFunction to be a linear function, that returns the current value of an object property (intensity_cost)
# # It is called and printed out after each update of the control signal below;  note that it returns the updated value
# # Note: the function (whether a method or a lambda function) must be in a list so it is not called before being passed
# testFunction_getVersion = Function.Linear([x.get_intensity_cost])
# testFunction_lambdaVersion = Function.Linear([lambda: x.intensityCost])
# label = x.get_intensity_cost
#
# print("\nINITIAL {0}".format(x.durationCost))
#
# #Print out test of function with object property assigned as its default variable argument
# getVersion = testFunction_getVersion.function()
# print("{0}: {1}\n".format(label, getVersion))
# lambdaVersion = testFunction_lambdaVersion.function()
# print("{0}: {1}\n".format(label, lambdaVersion))
#
# # Initial allocation value
# z = 3
#
# Utilities.CentralClock.time_step = 0
# x.update_control_signal(z)
# getVersion = testFunction_getVersion.function()
# print("{0}: {1}\n".format(label, getVersion))
# lambdaVersion = testFunction_lambdaVersion.function()
# print("{0}: {1}\n".format(label, lambdaVersion))
#
# #Update control signal with new allocation value
# Utilities.CentralClock.time_step = 1
# x.update_control_signal(z+1)
# getVersion = testFunction_getVersion.function()
# print("{0}: {1}\n".format(label, getVersion))
# lambdaVersion = testFunction_lambdaVersion.function()
# print("{0}: {1}\n".format(label, lambdaVersion))
#
#
# #Update control signal with new allocation value
# Utilities.CentralClock.time_step = 2
# x.update_control_signal(z-2)
# getVersion = testFunction_getVersion.function()
# print("{0}: {1}\n".format(label, getVersion))
# lambdaVersion = testFunction_lambdaVersion.function()
# print("{0}: {1}\n".format(label, lambdaVersion))
#
# #Show all entries in log
# print("\n")
# x.log.print_all_entries()
#
# # q = lambda: x.intensity
# # print(q())
# print((lambda: x.intensity)())
# x.intensity = 99
# print((lambda: x.intensity)())
#


# # test DDM call from Matlab
# print("importing matlab...")
# import matlab.engine
# eng1=matlab.engine.start_matlab('-nojvm')
# print("matlab imported")
#
#
# drift = 0.1
# bias = 0.5
# thresh = 3.0
# noise = 0.5
# T0 = 200
#
#
# t = eng1.ddmSim(drift,bias,thresh,noise,T0,1,nargout=5)
#
# # run matlab function and print output
# # t=eng1.gcd(100.0, 80.0, nargout=3)
# print(t)
#
# print("AFTER MATLAB")
# #end

# exit()


<|MERGE_RESOLUTION|>--- conflicted
+++ resolved
@@ -43,13 +43,9 @@
 
 transfer_mechanism_X = TransferMechanism(function=Logistic(bias=99,
                                                            gain=ControlProjection()),
-<<<<<<< HEAD
-                                         noise=(0.3, ControlProjection),
-=======
                                          # noise=(0.3, CONTROL_PROJECTION),
                                          rate=(0.1, ControlProjection),
                                          noise=CONTROL_PROJECTION,
->>>>>>> 1dcc4082
                                          name='MY_TRANSFER_MECH'
                                          )
 transfer_mechanism = TransferMechanism(function=Logistic(bias=(3, ControlProjection()),
